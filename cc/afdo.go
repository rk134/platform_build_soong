--- conflicted
+++ resolved
@@ -36,16 +36,6 @@
 
 const afdoCFlagsFormat = "-funique-internal-linkage-names -fprofile-sample-accurate -fprofile-sample-use=%s"
 
-<<<<<<< HEAD
-// TODO(b/267229065): Remove getAfdoProfileProjects after reimplementing afdo support for rust
-func getAfdoProfileProjects(config android.DeviceConfig) []string {
-	return config.OnceStringSlice(afdoProfileProjectsConfigKey, func() []string {
-		return globalAfdoProfileProjects
-	})
-}
-
-=======
->>>>>>> 43a2a9a5
 func recordMissingAfdoProfileFile(ctx android.BaseModuleContext, missing string) {
 	getNamedMapForConfig(ctx.Config(), modulesMissingProfileFileKey).Store(missing, true)
 }
@@ -79,31 +69,6 @@
 	return afdo != nil && afdo.Properties.Afdo && afdo.Properties.FdoProfilePath != nil
 }
 
-<<<<<<< HEAD
-// Get list of profile file names, ordered by level of specialisation. For example:
-//  1. libfoo_arm64.afdo
-//  2. libfoo.afdo
-//
-// Add more specialisation as needed.
-// TODO(b/267229065): Remove getProfileFiles after reimplementing afdo support for rust
-func getProfileFiles(ctx android.BaseModuleContext, moduleName string) []string {
-	var files []string
-	files = append(files, moduleName+"_"+ctx.Arch().ArchType.String()+".afdo")
-	files = append(files, moduleName+".afdo")
-	return files
-}
-
-// TODO(b/267229065): Remove GetAfdoProfileFile after reimplementing afdo support for rust
-func (props *AfdoProperties) GetAfdoProfileFile(ctx android.BaseModuleContext, module string) android.OptionalPath {
-	// Test if the profile_file is present in any of the Afdo profile projects
-	for _, profileFile := range getProfileFiles(ctx, module) {
-		for _, profileProject := range getAfdoProfileProjects(ctx.DeviceConfig()) {
-			path := android.ExistentPathForSource(ctx, profileProject, profileFile)
-			if path.Valid() {
-				return path
-			}
-		}
-=======
 func (afdo *afdo) flags(ctx ModuleContext, flags Flags) Flags {
 	if path := afdo.Properties.FdoProfilePath; path != nil {
 		profileUseFlag := fmt.Sprintf(afdoCFlagsFormat, *path)
@@ -116,32 +81,11 @@
 		pathForSrc := android.PathForSource(ctx, *path)
 		flags.CFlagsDeps = append(flags.CFlagsDeps, pathForSrc)
 		flags.LdFlagsDeps = append(flags.LdFlagsDeps, pathForSrc)
->>>>>>> 43a2a9a5
 	}
 
 	return flags
 }
 
-<<<<<<< HEAD
-func (afdo *afdo) flags(ctx ModuleContext, flags Flags) Flags {
-	if path := afdo.Properties.FdoProfilePath; path != nil {
-		profileUseFlag := fmt.Sprintf(afdoCFlagsFormat, *path)
-		flags.Local.CFlags = append(flags.Local.CFlags, profileUseFlag)
-		flags.Local.LdFlags = append(flags.Local.LdFlags, profileUseFlag)
-		flags.Local.LdFlags = append(flags.Local.LdFlags, "-Wl,-mllvm,-no-warn-sample-unused=true")
-
-		// Update CFlagsDeps and LdFlagsDeps so the module is rebuilt
-		// if profileFile gets updated
-		pathForSrc := android.PathForSource(ctx, *path)
-		flags.CFlagsDeps = append(flags.CFlagsDeps, pathForSrc)
-		flags.LdFlagsDeps = append(flags.LdFlagsDeps, pathForSrc)
-	}
-
-	return flags
-}
-
-=======
->>>>>>> 43a2a9a5
 func (afdo *afdo) addDep(ctx BaseModuleContext, actx android.BottomUpMutatorContext) {
 	if ctx.Host() {
 		return
@@ -167,11 +111,7 @@
 
 // FdoProfileMutator reads the FdoProfileProvider from a direct dep with FdoProfileTag
 // assigns FdoProfileInfo.Path to the FdoProfilePath mutated property
-<<<<<<< HEAD
-func (c *Module) FdoProfileMutator(ctx android.BottomUpMutatorContext) {
-=======
 func (c *Module) fdoProfileMutator(ctx android.BottomUpMutatorContext) {
->>>>>>> 43a2a9a5
 	if !c.Enabled() {
 		return
 	}
