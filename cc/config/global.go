--- conflicted
+++ resolved
@@ -246,7 +246,9 @@
 		"-Wno-string-concatenation", // http://b/175068488
 		// New warnings to be fixed after clang-r428724
 		"-Wno-align-mismatch", // http://b/193679946
-<<<<<<< HEAD
+		// New warnings to be fixed after clang-r433403
+		"-Wno-error=unused-but-set-variable",  // http://b/197240255
+		"-Wno-error=unused-but-set-parameter", // http://b/197240255
 		//Android T Vendor Compilation
 		"-Wno-reorder-init-list",
 		"-Wno-implicit-fallthrough",
@@ -298,11 +300,6 @@
 		"-Wno-missing-declarations",
 		"-Wno-reorder-ctor",
 		"-Wno-unused-function",
-=======
-		// New warnings to be fixed after clang-r433403
-		"-Wno-error=unused-but-set-variable",  // http://b/197240255
-		"-Wno-error=unused-but-set-parameter", // http://b/197240255
->>>>>>> 4424a3a3
 	}
 
 	// Extra cflags for external third-party projects to disable warnings that
@@ -446,12 +443,10 @@
 	exportedStringListVars.Set("CommonGlobalIncludes", commonGlobalIncludes)
 	pctx.PrefixedExistentPathsForSourcesVariable("CommonGlobalIncludes", "-I", commonGlobalIncludes)
 
-<<<<<<< HEAD
 	setSdclangVars()
-=======
+
 	exportStringStaticVariable("CLANG_DEFAULT_VERSION", ClangDefaultVersion)
 	exportStringStaticVariable("CLANG_DEFAULT_SHORT_VERSION", ClangDefaultShortVersion)
->>>>>>> 4424a3a3
 
 	pctx.SourcePathVariable("ClangDefaultBase", ClangDefaultBase)
 	pctx.VariableFunc("ClangBase", func(ctx android.PackageVarContext) string {
