// Copyright 2016 Google Inc. All rights reserved.
//
// Licensed under the Apache License, Version 2.0 (the "License");
// you may not use this file except in compliance with the License.
// You may obtain a copy of the License at
//
//     http://www.apache.org/licenses/LICENSE-2.0
//
// Unless required by applicable law or agreed to in writing, software
// distributed under the License is distributed on an "AS IS" BASIS,
// WITHOUT WARRANTIES OR CONDITIONS OF ANY KIND, either express or implied.
// See the License for the specific language governing permissions and
// limitations under the License.

package config

import (
	"encoding/json"
	"encoding/xml"
	"fmt"
	"io/ioutil"
	"os"

	//"path"
	//"path/filepath"
	"runtime"
	"strconv"
	"strings"

	"android/soong/android"
	"android/soong/remoteexec"
)

type QiifaAbiLibs struct {
	XMLName xml.Name `xml:"abilibs"`
	Library []string `xml:"library"`
}

var (
	pctx         = android.NewPackageContext("android/soong/cc/config")
	exportedVars = android.NewExportedVariables(pctx)

	// Flags used by lots of devices.  Putting them in package static variables
	// will save bytes in build.ninja so they aren't repeated for every file
	commonGlobalCflags = []string{
		"-DANDROID",
		"-fmessage-length=0",
		"-W",
		"-Wall",
		"-Wno-unused",
		"-Winit-self",
		"-Wpointer-arith",
		"-Wunreachable-code-loop-increment",

		// Make paths in deps files relative
		"-no-canonical-prefixes",

		"-DNDEBUG",
		"-UDEBUG",

		"-fno-exceptions",
		"-Wno-multichar",

		"-O2",
		"-g",
		"-fdebug-default-version=5",

		"-fno-strict-aliasing",

		"-Werror=date-time",
		"-Werror=pragma-pack",
		"-Werror=pragma-pack-suspicious-include",
		"-Werror=string-plus-int",
		"-Werror=unreachable-code-loop-increment",

		// Force deprecation warnings to be warnings for code that compiles with -Werror.
		// Making deprecated usages an error causes extreme pain when trying to deprecate anything.
		"-Wno-error=deprecated-declarations",

		"-D__compiler_offsetof=__builtin_offsetof",

		// Emit address-significance table which allows linker to perform safe ICF. Clang does
		// not emit the table by default on Android since NDK still uses GNU binutils.
		"-faddrsig",

		// Turn on -fcommon explicitly, since Clang now defaults to -fno-common. The cleanup bug
		// tracking this is http://b/151457797.
		"-fcommon",

		// Help catch common 32/64-bit errors.
		"-Werror=int-conversion",

		// Disable overly aggressive warning for macros defined with a leading underscore
		// This happens in AndroidConfig.h, which is included nearly everywhere.
		// TODO: can we remove this now?
		"-Wno-reserved-id-macro",

		// TODO(b/207393703): delete this line after failures resolved
		// Workaround for ccache with clang.
		// See http://petereisentraut.blogspot.com/2011/05/ccache-and-clang.html.
		"-Wno-unused-command-line-argument",

		// Force clang to always output color diagnostics. Ninja will strip the ANSI
		// color codes if it is not running in a terminal.
		"-fcolor-diagnostics",

		// Warnings from clang-7.0
		"-Wno-sign-compare",

		// Disable -Winconsistent-missing-override until we can clean up the existing
		// codebase for it.
		"-Wno-inconsistent-missing-override",

		// Warnings from clang-10
		// Nested and array designated initialization is nice to have.
		"-Wno-c99-designator",

		// Many old files still have GNU designator syntax.
		"-Wno-gnu-designator",

		// Warnings from clang-12
		"-Wno-gnu-folding-constant",

		// Calls to the APIs that are newer than the min sdk version of the caller should be
		// guarded with __builtin_available.
		"-Wunguarded-availability",
		// This macro allows the bionic versioning.h to indirectly determine whether the
		// option -Wunguarded-availability is on or not.
		"-D__ANDROID_UNAVAILABLE_SYMBOLS_ARE_WEAK__",

		// Turn off FMA which got enabled by default in clang-r445002 (http://b/218805949)
		"-ffp-contract=off",
	}

	commonGlobalConlyflags = []string{}

	commonGlobalAsflags = []string{
		"-D__ASSEMBLY__",
		// TODO(b/235105792): override global -fdebug-default-version=5, it is causing $TMPDIR to
		// end up in the dwarf data for crtend_so.S.
		"-fdebug-default-version=4",
	}

	deviceGlobalCflags = []string{
		"-ffunction-sections",
		"-fdata-sections",
		"-fno-short-enums",
		"-funwind-tables",
		"-fstack-protector-strong",
		"-Wa,--noexecstack",
		"-D_FORTIFY_SOURCE=2",

		"-Wstrict-aliasing=2",

		"-Werror=return-type",
		"-Werror=non-virtual-dtor",
		"-Werror=address",
		"-Werror=sequence-point",
		"-Werror=format-security",
		"-nostdlibinc",

		// Emit additional debug info for AutoFDO
		"-fdebug-info-for-profiling",
	}

	commonGlobalLldflags = []string{
		"-fuse-ld=lld",
		"-Wl,--icf=safe",
	}

	deviceGlobalCppflags = []string{
		"-fvisibility-inlines-hidden",
	}

	deviceGlobalLdflags = []string{
		"-Wl,-z,noexecstack",
		"-Wl,-z,relro",
		"-Wl,-z,now",
		"-Wl,--build-id=md5",
		"-Wl,--fatal-warnings",
		"-Wl,--no-undefined-version",
		// TODO: Eventually we should link against a libunwind.a with hidden symbols, and then these
		// --exclude-libs arguments can be removed.
		"-Wl,--exclude-libs,libgcc.a",
		"-Wl,--exclude-libs,libgcc_stripped.a",
		"-Wl,--exclude-libs,libunwind_llvm.a",
		"-Wl,--exclude-libs,libunwind.a",
	}

	deviceGlobalLldflags = append(deviceGlobalLdflags, commonGlobalLldflags...)

	hostGlobalCflags = []string{}

	hostGlobalCppflags = []string{}

	hostGlobalLdflags = []string{}

	hostGlobalLldflags = commonGlobalLldflags

	commonGlobalCppflags = []string{
		"-Wsign-promo",

		// -Wimplicit-fallthrough is not enabled by -Wall.
		"-Wimplicit-fallthrough",

		// Enable clang's thread-safety annotations in libcxx.
		"-D_LIBCPP_ENABLE_THREAD_SAFETY_ANNOTATIONS",

		// libc++'s math.h has an #include_next outside of system_headers.
		"-Wno-gnu-include-next",
	}

	noOverrideGlobalCflags = []string{
		"-Werror=bool-operation",
		"-Werror=format-insufficient-args",
		"-Werror=implicit-int-float-conversion",
		"-Werror=int-in-bool-context",
		"-Werror=int-to-pointer-cast",
		"-Werror=pointer-to-int-cast",
		"-Werror=xor-used-as-pow",
		// http://b/161386391 for -Wno-void-pointer-to-enum-cast
		"-Wno-void-pointer-to-enum-cast",
		// http://b/161386391 for -Wno-void-pointer-to-int-cast
		"-Wno-void-pointer-to-int-cast",
		// http://b/161386391 for -Wno-pointer-to-int-cast
		"-Wno-pointer-to-int-cast",
		// SDClang does not support -Werror=fortify-source.
		// TODO: b/142476859
		// "-Werror=fortify-source",

		"-Werror=address-of-temporary",
		"-Werror=null-dereference",
		"-Werror=return-type",

		// http://b/72331526 Disable -Wtautological-* until the instances detected by these
		// new warnings are fixed.
		"-Wno-tautological-constant-compare",
		"-Wno-tautological-type-limit-compare",
		// http://b/145210666
		"-Wno-reorder-init-list",
		// http://b/145211066
		"-Wno-implicit-int-float-conversion",
		// New warnings to be fixed after clang-r377782.
		"-Wno-tautological-overlap-compare", // http://b/148815696
		// New warnings to be fixed after clang-r383902.
		"-Wno-deprecated-copy",                      // http://b/153746672
		"-Wno-range-loop-construct",                 // http://b/153747076
		"-Wno-zero-as-null-pointer-constant",        // http://b/68236239
		"-Wno-deprecated-anon-enum-enum-conversion", // http://b/153746485
		"-Wno-pessimizing-move",                     // http://b/154270751
		// New warnings to be fixed after clang-r399163
		"-Wno-non-c-typedef-for-linkage", // http://b/161304145
		// New warnings to be fixed after clang-r428724
		"-Wno-align-mismatch", // http://b/193679946
		// New warnings to be fixed after clang-r433403
		"-Wno-error=unused-but-set-variable",  // http://b/197240255
		"-Wno-error=unused-but-set-parameter", // http://b/197240255
		// New warnings to be fixed after clang-r468909
		"-Wno-error=deprecated-builtins", // http://b/241601211
		"-Wno-error=deprecated",          // in external/googletest/googletest
		// New warnings to be fixed after clang-r475365
		"-Wno-error=single-bit-bitfield-constant-conversion", // http://b/243965903
		"-Wno-error=enum-constexpr-conversion",               // http://b/243964282

		//Android T Vendor Compilation
		"-Wno-reorder-init-list",
		"-Wno-implicit-fallthrough",
		"-Wno-c99-designator",
		"-Wno-implicit-int-float-conversion",
		"-Wno-int-in-bool-context",
		"-Wno-alloca",
		"-Wno-dangling-gsl",
		"-Wno-pointer-compare",
		"-Wno-final-dtor-non-final-class",
		"-Wno-incomplete-setjmp-declaration",
		"-Wno-sizeof-array-div",
		"-Wno-xor-used-as-pow",
		//"-fsplit-lto-unit",
		"-Wno-c++17-extensions",
		"-flax-vector-conversions=all",
		"-Wno-tautological-overlap-compare",
		"-Wno-range-loop-analysis",
		"-Wno-invalid-partial-specialization",
		"-Wno-deprecated-copy",
		"-Wno-misleading-indentation",
		"-Wno-zero-as-null-pointer-constant",
		"-Wno-deprecated-enum-enum-conversion",
		"-Wno-deprecated-anon-enum-enum-conversion",
		"-Wno-bool-operation",
		"-Wno-unused-comparison",
		"-Wno-string-compare",
		"-Wno-wrong-info",
		"-Wno-thread-safety-analysis",
		"-Wno-unsequenced",
		"-Wno-unknown-warning-option",
		"-Wno-unused-variable",
		"-Wno-unused-value",
		"-Wno-unused-parameter",
		"-Wno-non-c-typedef-for-linkage",
		"-Wno-typedef-redefinition",
		"-Wno-format",
		"-Wno-void-pointer-to-int-cast",
		"-Wno-pointer-to-int-cast",
		"-Wno-string-concatenation",
		"-Wno-void-pointer-to-enum-cast",
		"-Wno-incompatible-pointer-types",
		"-Wno-format-invalid-specifier-fcommon",
		" -Wno-self-assign",
		"-Wno-format",
		"-Wno-unused-label",
		"-Wno-pointer-sign",
		"-Wno-writable-strings",
		"-Wno-missing-declarations",
		"-Wno-reorder-ctor",
		"-Wno-unused-function",
	}

	noOverride64GlobalCflags = []string{}

	noOverrideExternalGlobalCflags = []string{
		// http://b/191699019
		"-Wno-format-insufficient-args",
		"-Wno-sizeof-array-div",
		"-Wno-incompatible-function-pointer-types",
		"-Wno-unused-but-set-variable",
		"-Wno-unused-but-set-parameter",
		"-Wno-unqualified-std-cast-call",
		"-Wno-bitwise-instead-of-logical",
		"-Wno-misleading-indentation",
		"-Wno-array-parameter",
		"-Wno-gnu-offsetof-extensions",
	}

	// Extra cflags for external third-party projects to disable warnings that
	// are infeasible to fix in all the external projects and their upstream repos.
	extraExternalCflags = []string{
		"-Wno-enum-compare",
		"-Wno-enum-compare-switch",

		// http://b/72331524 Allow null pointer arithmetic until the instances detected by
		// this new warning are fixed.
		"-Wno-null-pointer-arithmetic",

		// Bug: http://b/29823425 Disable -Wnull-dereference until the
		// new instances detected by this warning are fixed.
		"-Wno-null-dereference",

		// http://b/145211477
		"-Wno-pointer-compare",
		"-Wno-final-dtor-non-final-class",

		// http://b/165945989
		"-Wno-psabi",

		// http://b/199369603
		"-Wno-null-pointer-subtraction",

		// http://b/175068488
		"-Wno-string-concatenation",

		// http://b/239661264
		"-Wno-deprecated-non-prototype",
	}

	llvmNextExtraCommonGlobalCflags = []string{
		// Do not report warnings when testing with the top of trunk LLVM.
		"-Wno-error",
	}

	IllegalFlags = []string{
		"-w",
	}

	CStdVersion               = "gnu11"
	CppStdVersion             = "gnu++17"
	ExperimentalCStdVersion   = "gnu17"
	ExperimentalCppStdVersion = "gnu++2a"

	SDClang         = false
	SDClangPath     = ""
	ForceSDClangOff = false

	// prebuilts/clang default settings.
<<<<<<< HEAD
	ClangDefaultBase = "prebuilts/clang/host"
	// TODO(b/243545528) Match upstream version
	ClangDefaultVersion      = "clang-r450784d"
	ClangDefaultShortVersion = "14.0.6"
=======
	ClangDefaultBase         = "prebuilts/clang/host"
	ClangDefaultVersion      = "clang-r487747"
	ClangDefaultShortVersion = "17"
>>>>>>> 6d2e30b7

	// Directories with warnings from Android.bp files.
	WarningAllowedProjects = []string{
		"device/",
		"vendor/",
	}
<<<<<<< HEAD
	QiifaAbiLibraryList = []string{}
=======

	VersionScriptFlagPrefix = "-Wl,--version-script,"
>>>>>>> 6d2e30b7
)

// BazelCcToolchainVars generates bzl file content containing variables for
// Bazel's cc_toolchain configuration.
func BazelCcToolchainVars(config android.Config) string {
	return android.BazelToolchainVars(config, exportedVars)
}

func ExportStringList(name string, value []string) {
	exportedVars.ExportStringList(name, value)
}

func init() {
	if runtime.GOOS == "linux" {
		commonGlobalCflags = append(commonGlobalCflags, "-fdebug-prefix-map=/proc/self/cwd=")
	}
	qiifaBuildConfig := os.Getenv("QIIFA_BUILD_CONFIG")
	if _, err := os.Stat(qiifaBuildConfig); !os.IsNotExist(err) {
		data, _ := ioutil.ReadFile(qiifaBuildConfig)
		var qiifalibs QiifaAbiLibs
		_ = xml.Unmarshal([]byte(data), &qiifalibs)
		for i := 0; i < len(qiifalibs.Library); i++ {
			QiifaAbiLibraryList = append(QiifaAbiLibraryList, qiifalibs.Library[i])

		}
	}

	exportedVars.ExportStringListStaticVariable("CommonGlobalConlyflags", commonGlobalConlyflags)
	exportedVars.ExportStringListStaticVariable("CommonGlobalAsflags", commonGlobalAsflags)
	exportedVars.ExportStringListStaticVariable("DeviceGlobalCppflags", deviceGlobalCppflags)
	exportedVars.ExportStringListStaticVariable("DeviceGlobalLdflags", deviceGlobalLdflags)
	exportedVars.ExportStringListStaticVariable("DeviceGlobalLldflags", deviceGlobalLldflags)
	exportedVars.ExportStringListStaticVariable("HostGlobalCppflags", hostGlobalCppflags)
	exportedVars.ExportStringListStaticVariable("HostGlobalLdflags", hostGlobalLdflags)
	exportedVars.ExportStringListStaticVariable("HostGlobalLldflags", hostGlobalLldflags)

	// Export the static default CommonGlobalCflags to Bazel.
	exportedVars.ExportStringList("CommonGlobalCflags", ClangFilterUnknownCflags(commonGlobalCflags))

	pctx.VariableFunc("CommonGlobalCflags", func(ctx android.PackageVarContext) string {
		flags := commonGlobalCflags

		// http://b/131390872
		// Automatically initialize any uninitialized stack variables.
		// Prefer zero-init if multiple options are set.
		if ctx.Config().IsEnvTrue("AUTO_ZERO_INITIALIZE") {
			flags = append(flags, "-ftrivial-auto-var-init=zero -enable-trivial-auto-var-init-zero-knowing-it-will-be-removed-from-clang -Wno-unused-command-line-argument")
		} else if ctx.Config().IsEnvTrue("AUTO_PATTERN_INITIALIZE") {
			flags = append(flags, "-ftrivial-auto-var-init=pattern")
		} else if ctx.Config().IsEnvTrue("AUTO_UNINITIALIZE") {
			flags = append(flags, "-ftrivial-auto-var-init=uninitialized")
		} else {
			// Default to zero initialization.
			flags = append(flags, "-ftrivial-auto-var-init=zero -enable-trivial-auto-var-init-zero-knowing-it-will-be-removed-from-clang -Wno-unused-command-line-argument")
		}
		// Workaround for ccache with clang.
		// See http://petereisentraut.blogspot.com/2011/05/ccache-and-clang.html.
		if ctx.Config().IsEnvTrue("USE_CCACHE") {
			flags = append(flags, "-Wno-unused-command-line-argument")
		}

		if ctx.Config().IsEnvTrue("ALLOW_UNKNOWN_WARNING_OPTION") {
			flags = append(flags, "-Wno-error=unknown-warning-option")
		}
		return strings.Join(flags, " ")
	})

	// Export the static default DeviceGlobalCflags to Bazel.
	// TODO(187086342): handle cflags that are set in VariableFuncs.
	exportedVars.ExportStringList("DeviceGlobalCflags", deviceGlobalCflags)

	pctx.VariableFunc("DeviceGlobalCflags", func(ctx android.PackageVarContext) string {
		return strings.Join(deviceGlobalCflags, " ")
	})

	// Export the static default NoOverrideGlobalCflags to Bazel.
	exportedVars.ExportStringList("NoOverrideGlobalCflags", noOverrideGlobalCflags)
	pctx.VariableFunc("NoOverrideGlobalCflags", func(ctx android.PackageVarContext) string {
		flags := noOverrideGlobalCflags
		if ctx.Config().IsEnvTrue("LLVM_NEXT") {
			flags = append(noOverrideGlobalCflags, llvmNextExtraCommonGlobalCflags...)
		}
		return strings.Join(flags, " ")
	})

	exportedVars.ExportStringListStaticVariable("NoOverride64GlobalCflags", noOverride64GlobalCflags)
	exportedVars.ExportStringListStaticVariable("HostGlobalCflags", hostGlobalCflags)
	exportedVars.ExportStringListStaticVariable("NoOverrideExternalGlobalCflags", noOverrideExternalGlobalCflags)
	exportedVars.ExportStringListStaticVariable("CommonGlobalCppflags", commonGlobalCppflags)
	exportedVars.ExportStringListStaticVariable("ExternalCflags", extraExternalCflags)

	exportedVars.ExportString("CStdVersion", CStdVersion)
	exportedVars.ExportString("CppStdVersion", CppStdVersion)
	exportedVars.ExportString("ExperimentalCStdVersion", ExperimentalCStdVersion)
	exportedVars.ExportString("ExperimentalCppStdVersion", ExperimentalCppStdVersion)

	exportedVars.ExportString("VersionScriptFlagPrefix", VersionScriptFlagPrefix)

	// Everything in these lists is a crime against abstraction and dependency tracking.
	// Do not add anything to this list.
	commonGlobalIncludes := []string{
		"system/core/include",
		"system/logging/liblog/include",
		"system/media/audio/include",
		"hardware/libhardware/include",
		"hardware/libhardware_legacy/include",
		"hardware/ril/include",
		"frameworks/native/include",
		"frameworks/native/opengl/include",
		"frameworks/av/include",
	}
	exportedVars.ExportStringList("CommonGlobalIncludes", commonGlobalIncludes)
	pctx.PrefixedExistentPathsForSourcesVariable("CommonGlobalIncludes", "-I", commonGlobalIncludes)

	setSdclangVars()

	pctx.StaticVariableWithEnvOverride("ClangBase", "LLVM_PREBUILTS_BASE", ClangDefaultBase)
	exportedVars.ExportStringStaticVariableWithEnvOverride("ClangVersion", "LLVM_PREBUILTS_VERSION", ClangDefaultVersion)
	pctx.StaticVariable("ClangPath", "${ClangBase}/${HostPrebuiltTag}/${ClangVersion}")
	pctx.StaticVariable("ClangBin", "${ClangPath}/bin")

	exportedVars.ExportStringStaticVariableWithEnvOverride("ClangShortVersion", "LLVM_RELEASE_VERSION", ClangDefaultShortVersion)
	pctx.StaticVariable("ClangAsanLibDir", "${ClangBase}/linux-x86/${ClangVersion}/lib/clang/${ClangShortVersion}/lib/linux")

	// These are tied to the version of LLVM directly in external/llvm, so they might trail the host prebuilts
	// being used for the rest of the build process.
	pctx.SourcePathVariable("RSClangBase", "prebuilts/clang/host")
	pctx.SourcePathVariable("RSClangVersion", "clang-3289846")
	pctx.SourcePathVariable("RSReleaseVersion", "3.8")
	pctx.StaticVariable("RSLLVMPrebuiltsPath", "${RSClangBase}/${HostPrebuiltTag}/${RSClangVersion}/bin")
	pctx.StaticVariable("RSIncludePath", "${RSLLVMPrebuiltsPath}/../lib64/clang/${RSReleaseVersion}/include")

	pctx.PrefixedExistentPathsForSourcesVariable("RsGlobalIncludes", "-I",
		[]string{
			"external/clang/lib/Headers",
			"frameworks/rs/script_api/include",
		})

	pctx.VariableFunc("CcWrapper", func(ctx android.PackageVarContext) string {
		if override := ctx.Config().Getenv("CC_WRAPPER"); override != "" {
			return override + " "
		}
		return ""
	})

	pctx.StaticVariableWithEnvOverride("RECXXPool", "RBE_CXX_POOL", remoteexec.DefaultPool)
	pctx.StaticVariableWithEnvOverride("RECXXLinksPool", "RBE_CXX_LINKS_POOL", remoteexec.DefaultPool)
	pctx.StaticVariableWithEnvOverride("REClangTidyPool", "RBE_CLANG_TIDY_POOL", remoteexec.DefaultPool)
	pctx.StaticVariableWithEnvOverride("RECXXLinksExecStrategy", "RBE_CXX_LINKS_EXEC_STRATEGY", remoteexec.LocalExecStrategy)
	pctx.StaticVariableWithEnvOverride("REClangTidyExecStrategy", "RBE_CLANG_TIDY_EXEC_STRATEGY", remoteexec.LocalExecStrategy)
	pctx.StaticVariableWithEnvOverride("REAbiDumperExecStrategy", "RBE_ABI_DUMPER_EXEC_STRATEGY", remoteexec.LocalExecStrategy)
	pctx.StaticVariableWithEnvOverride("REAbiLinkerExecStrategy", "RBE_ABI_LINKER_EXEC_STRATEGY", remoteexec.LocalExecStrategy)
}

func setSdclangVars() {
	sdclangPath := ""
	sdclangAEFlag := ""
	sdclangFlags := ""

	product := os.Getenv("TARGET_BOARD_PLATFORM")
	aeConfigPath := os.Getenv("SDCLANG_AE_CONFIG")
	sdclangConfigPath := os.Getenv("SDCLANG_CONFIG")
	sdclangSA := os.Getenv("SDCLANG_SA_ENABLED")

	type sdclangAEConfig struct {
		SDCLANG_AE_FLAG string
	}

	// Load AE config file and set AE flag
	if file, err := os.Open(aeConfigPath); err == nil {
		decoder := json.NewDecoder(file)
		aeConfig := sdclangAEConfig{}
		if err := decoder.Decode(&aeConfig); err == nil {
			sdclangAEFlag = aeConfig.SDCLANG_AE_FLAG
		} else {
			panic(err)
		}
	}

	// Load SD Clang config file and set SD Clang variables
	var sdclangConfig interface{}
	if file, err := os.Open(sdclangConfigPath); err == nil {
		decoder := json.NewDecoder(file)
		// Parse the config file
		if err := decoder.Decode(&sdclangConfig); err == nil {
			config := sdclangConfig.(map[string]interface{})
			// Retrieve the default block
			if dev, ok := config["default"]; ok {
				devConfig := dev.(map[string]interface{})
				// FORCE_SDCLANG_OFF is required in the default block
				if _, ok := devConfig["FORCE_SDCLANG_OFF"]; ok {
					ForceSDClangOff = devConfig["FORCE_SDCLANG_OFF"].(bool)
				}
				// SDCLANG is optional in the default block
				if _, ok := devConfig["SDCLANG"]; ok {
					SDClang = devConfig["SDCLANG"].(bool)
				}
				// SDCLANG_PATH is required in the default block
				if _, ok := devConfig["SDCLANG_PATH"]; ok {
					sdclangPath = devConfig["SDCLANG_PATH"].(string)
				} else {
					panic("SDCLANG_PATH is required in the default block")
				}
				// SDCLANG_FLAGS is optional in the default block
				if _, ok := devConfig["SDCLANG_FLAGS"]; ok {
					sdclangFlags = devConfig["SDCLANG_FLAGS"].(string)
				}
			} else {
				panic("Default block is required in the SD Clang config file")
			}
			// Retrieve the device specific block if it exists in the config file
			if dev, ok := config[product]; ok {
				devConfig := dev.(map[string]interface{})
				// SDCLANG is optional in the device specific block
				if _, ok := devConfig["SDCLANG"]; ok {
					SDClang = devConfig["SDCLANG"].(bool)
				}
				// SDCLANG_PATH is optional in the device specific block
				if _, ok := devConfig["SDCLANG_PATH"]; ok {
					sdclangPath = devConfig["SDCLANG_PATH"].(string)
				}
				// SDCLANG_FLAGS is optional in the device specific block
				if _, ok := devConfig["SDCLANG_FLAGS"]; ok {
					sdclangFlags = devConfig["SDCLANG_FLAGS"].(string)
				}
			}
			b, _ := strconv.ParseBool(sdclangSA)
			if b {
				llvmsa_loc := "llvmsa"
				s := []string{sdclangFlags, "--compile-and-analyze", llvmsa_loc}
				sdclangFlags = strings.Join(s, " ")
				fmt.Println("Clang SA is enabled: ", sdclangFlags)
			} else {
				fmt.Println("Clang SA is not enabled")
			}
		} else {
			panic(err)
		}
	} else {
		fmt.Println(err)
	}

	// Override SDCLANG if the varialbe is set in the environment
	if sdclang := os.Getenv("SDCLANG"); sdclang != "" {
		if override, err := strconv.ParseBool(sdclang); err == nil {
			SDClang = override
		}
	}

	// Sanity check SDCLANG_PATH
	if envPath := os.Getenv("SDCLANG_PATH"); sdclangPath == "" && envPath == "" {
		panic("SDCLANG_PATH can not be empty")
	}

	// Override SDCLANG_PATH if the variable is set in the environment
	pctx.VariableFunc("SDClangBin", func(ctx android.PackageVarContext) string {
		if override := ctx.Config().Getenv("SDCLANG_PATH"); override != "" {
			return override
		}
		return sdclangPath
	})

	// Override SDCLANG_COMMON_FLAGS if the variable is set in the environment
	pctx.VariableFunc("SDClangFlags", func(ctx android.PackageVarContext) string {
		if override := ctx.Config().Getenv("SDCLANG_COMMON_FLAGS"); override != "" {
			return override
		}
		return sdclangAEFlag + " " + sdclangFlags
	})

	SDClangPath = sdclangPath
	// Find the path to SDLLVM's ASan libraries
	// TODO (b/117846004): Disable setting SDClangAsanLibDir due to unit test path issues
	//absPath := sdclangPath
	//if envPath := android.SdclangEnv["SDCLANG_PATH"]; envPath != "" {
	//	absPath = envPath
	//}
	//if !filepath.IsAbs(absPath) {
	//	absPath = path.Join(androidRoot, absPath)
	//}
	//
	//libDirPrefix := "../lib/clang"
	//libDir, err := ioutil.ReadDir(path.Join(absPath, libDirPrefix))
	//if err != nil {
	//	libDirPrefix = "../lib64/clang"
	//	libDir, err = ioutil.ReadDir(path.Join(absPath, libDirPrefix))
	//}
	//if err != nil {
	//	panic(err)
	//}
	//if len(libDir) != 1 || !libDir[0].IsDir() {
	//	panic("Failed to find sanitizer libraries")
	//}
	//
	//pctx.StaticVariable("SDClangAsanLibDir", path.Join(absPath, libDirPrefix, libDir[0].Name(), "lib/linux"))
}

var HostPrebuiltTag = exportedVars.ExportVariableConfigMethod("HostPrebuiltTag", android.Config.PrebuiltOS)

func ClangPath(ctx android.PathContext, file string) android.SourcePath {
	type clangToolKey string

	key := android.NewCustomOnceKey(clangToolKey(file))

	return ctx.Config().OnceSourcePath(key, func() android.SourcePath {
		return clangPath(ctx).Join(ctx, file)
	})
}

var clangPathKey = android.NewOnceKey("clangPath")

func clangPath(ctx android.PathContext) android.SourcePath {
	return ctx.Config().OnceSourcePath(clangPathKey, func() android.SourcePath {
		clangBase := ClangDefaultBase
		if override := ctx.Config().Getenv("LLVM_PREBUILTS_BASE"); override != "" {
			clangBase = override
		}
		clangVersion := ClangDefaultVersion
		if override := ctx.Config().Getenv("LLVM_PREBUILTS_VERSION"); override != "" {
			clangVersion = override
		}
		return android.PathForSource(ctx, clangBase, ctx.Config().PrebuiltOS(), clangVersion)
	})
}<|MERGE_RESOLUTION|>--- conflicted
+++ resolved
@@ -381,28 +381,19 @@
 	ForceSDClangOff = false
 
 	// prebuilts/clang default settings.
-<<<<<<< HEAD
 	ClangDefaultBase = "prebuilts/clang/host"
 	// TODO(b/243545528) Match upstream version
 	ClangDefaultVersion      = "clang-r450784d"
 	ClangDefaultShortVersion = "14.0.6"
-=======
-	ClangDefaultBase         = "prebuilts/clang/host"
-	ClangDefaultVersion      = "clang-r487747"
-	ClangDefaultShortVersion = "17"
->>>>>>> 6d2e30b7
 
 	// Directories with warnings from Android.bp files.
 	WarningAllowedProjects = []string{
 		"device/",
 		"vendor/",
 	}
-<<<<<<< HEAD
 	QiifaAbiLibraryList = []string{}
-=======
 
 	VersionScriptFlagPrefix = "-Wl,--version-script,"
->>>>>>> 6d2e30b7
 )
 
 // BazelCcToolchainVars generates bzl file content containing variables for
