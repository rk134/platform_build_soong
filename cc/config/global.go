// Copyright 2016 Google Inc. All rights reserved.
//
// Licensed under the Apache License, Version 2.0 (the "License");
// you may not use this file except in compliance with the License.
// You may obtain a copy of the License at
//
//     http://www.apache.org/licenses/LICENSE-2.0
//
// Unless required by applicable law or agreed to in writing, software
// distributed under the License is distributed on an "AS IS" BASIS,
// WITHOUT WARRANTIES OR CONDITIONS OF ANY KIND, either express or implied.
// See the License for the specific language governing permissions and
// limitations under the License.

package config

import (
	"encoding/json"
	"encoding/xml"
	"fmt"
	"io/ioutil"
	"os"

	//"path"
	//"path/filepath"
	"runtime"
	"strconv"
	"strings"

	"android/soong/android"
	"android/soong/remoteexec"
)

type QiifaAbiLibs struct {
	XMLName xml.Name `xml:"abilibs"`
	Library []string `xml:"library"`
}

var (
	pctx         = android.NewPackageContext("android/soong/cc/config")
	exportedVars = android.NewExportedVariables(pctx)

	// Flags used by lots of devices.  Putting them in package static variables
	// will save bytes in build.ninja so they aren't repeated for every file
	commonGlobalCflags = []string{
		"-DANDROID",
		"-fmessage-length=0",
		"-W",
		"-Wall",
		"-Wno-unused",
		"-Winit-self",
		"-Wpointer-arith",
		"-Wunreachable-code-loop-increment",

		// Make paths in deps files relative
		"-no-canonical-prefixes",

		"-DNDEBUG",
		"-UDEBUG",

		"-fno-exceptions",
		"-Wno-multichar",

		"-O2",
		"-g",
		"-fdebug-default-version=5",

		"-fno-strict-aliasing",

		"-Werror=date-time",
		"-Werror=pragma-pack",
		"-Werror=pragma-pack-suspicious-include",
		"-Werror=string-plus-int",
		"-Werror=unreachable-code-loop-increment",

		"-D__compiler_offsetof=__builtin_offsetof",

		// Emit address-significance table which allows linker to perform safe ICF. Clang does
		// not emit the table by default on Android since NDK still uses GNU binutils.
		"-faddrsig",

		// Turn on -fcommon explicitly, since Clang now defaults to -fno-common. The cleanup bug
		// tracking this is http://b/151457797.
		"-fcommon",

		// Help catch common 32/64-bit errors.
		"-Werror=int-conversion",

		// Enable the new pass manager.
		"-fexperimental-new-pass-manager",

		// Disable overly aggressive warning for macros defined with a leading underscore
		// This happens in AndroidConfig.h, which is included nearly everywhere.
		// TODO: can we remove this now?
		"-Wno-reserved-id-macro",

		// TODO(b/207393703): delete this line after failures resolved
		// Workaround for ccache with clang.
		// See http://petereisentraut.blogspot.com/2011/05/ccache-and-clang.html.
		"-Wno-unused-command-line-argument",

		// Force clang to always output color diagnostics. Ninja will strip the ANSI
		// color codes if it is not running in a terminal.
		"-fcolor-diagnostics",

		// Warnings from clang-7.0
		"-Wno-sign-compare",

		// Warnings from clang-8.0
		"-Wno-defaulted-function-deleted",

		// Disable -Winconsistent-missing-override until we can clean up the existing
		// codebase for it.
		"-Wno-inconsistent-missing-override",

		// Warnings from clang-10
		// Nested and array designated initialization is nice to have.
		"-Wno-c99-designator",

		// Many old files still have GNU designator syntax.
		"-Wno-gnu-designator",

		// Warnings from clang-12
		"-Wno-gnu-folding-constant",

		// Calls to the APIs that are newer than the min sdk version of the caller should be
		// guarded with __builtin_available.
		"-Wunguarded-availability",
		// This macro allows the bionic versioning.h to indirectly determine whether the
		// option -Wunguarded-availability is on or not.
		"-D__ANDROID_UNAVAILABLE_SYMBOLS_ARE_WEAK__",

		// Turn off FMA which got enabled by default in clang-r445002 (http://b/218805949)
		"-ffp-contract=off",
	}

	commonGlobalConlyflags = []string{}

	commonGlobalAsflags = []string{
		"-D__ASSEMBLY__",
		// TODO(b/235105792): override global -fdebug-default-version=5, it is causing $TMPDIR to
		// end up in the dwarf data for crtend_so.S.
		"-fdebug-default-version=4",
	}

	deviceGlobalCflags = []string{
		"-ffunction-sections",
		"-fdata-sections",
		"-fno-short-enums",
		"-funwind-tables",
		"-fstack-protector-strong",
		"-Wa,--noexecstack",
		"-D_FORTIFY_SOURCE=2",

		"-Wstrict-aliasing=2",

		"-Werror=return-type",
		"-Werror=non-virtual-dtor",
		"-Werror=address",
		"-Werror=sequence-point",
		"-Werror=format-security",
		"-nostdlibinc",

		// Emit additional debug info for AutoFDO
		"-fdebug-info-for-profiling",
	}

	deviceGlobalCppflags = []string{
		"-fvisibility-inlines-hidden",
	}

	deviceGlobalLdflags = []string{
		"-Wl,-z,noexecstack",
		"-Wl,-z,relro",
		"-Wl,-z,now",
		"-Wl,--build-id=md5",
		"-Wl,--fatal-warnings",
		"-Wl,--no-undefined-version",
		// TODO: Eventually we should link against a libunwind.a with hidden symbols, and then these
		// --exclude-libs arguments can be removed.
		"-Wl,--exclude-libs,libgcc.a",
		"-Wl,--exclude-libs,libgcc_stripped.a",
		"-Wl,--exclude-libs,libunwind_llvm.a",
		"-Wl,--exclude-libs,libunwind.a",
		"-Wl,--icf=safe",
	}

	deviceGlobalLldflags = append(deviceGlobalLdflags,
		[]string{
			"-fuse-ld=lld",
		}...)

	hostGlobalCflags = []string{}

	hostGlobalCppflags = []string{}

	hostGlobalLdflags = []string{}

	hostGlobalLldflags = []string{"-fuse-ld=lld"}

	commonGlobalCppflags = []string{
		"-Wsign-promo",

		// -Wimplicit-fallthrough is not enabled by -Wall.
		"-Wimplicit-fallthrough",

		// Enable clang's thread-safety annotations in libcxx.
		"-D_LIBCPP_ENABLE_THREAD_SAFETY_ANNOTATIONS",

		// libc++'s math.h has an #include_next outside of system_headers.
		"-Wno-gnu-include-next",
	}

	noOverrideGlobalCflags = []string{
		"-Werror=bool-operation",
		"-Werror=implicit-int-float-conversion",
		"-Werror=int-in-bool-context",
		"-Werror=int-to-pointer-cast",
		"-Werror=pointer-to-int-cast",
		"-Werror=xor-used-as-pow",
		// http://b/161386391 for -Wno-void-pointer-to-enum-cast
		"-Wno-void-pointer-to-enum-cast",
		// http://b/161386391 for -Wno-void-pointer-to-int-cast
		"-Wno-void-pointer-to-int-cast",
		// http://b/161386391 for -Wno-pointer-to-int-cast
		"-Wno-pointer-to-int-cast",
		// SDClang does not support -Werror=fortify-source.
		// TODO: b/142476859
		// "-Werror=fortify-source",

		"-Werror=address-of-temporary",
		// Bug: http://b/29823425 Disable -Wnull-dereference until the
		// new cases detected by this warning in Clang r271374 are
		// fixed.
		//"-Werror=null-dereference",
		"-Werror=return-type",

		// http://b/72331526 Disable -Wtautological-* until the instances detected by these
		// new warnings are fixed.
		"-Wno-tautological-constant-compare",
		"-Wno-tautological-type-limit-compare",
		// http://b/145210666
		"-Wno-reorder-init-list",
		// http://b/145211066
		"-Wno-implicit-int-float-conversion",
		// New warnings to be fixed after clang-r377782.
		"-Wno-sizeof-array-div",             // http://b/148815709
		"-Wno-tautological-overlap-compare", // http://b/148815696
		// New warnings to be fixed after clang-r383902.
		"-Wno-deprecated-copy",                      // http://b/153746672
		"-Wno-range-loop-construct",                 // http://b/153747076
		"-Wno-zero-as-null-pointer-constant",        // http://b/68236239
		"-Wno-deprecated-anon-enum-enum-conversion", // http://b/153746485
		"-Wno-pessimizing-move",                     // http://b/154270751
		// New warnings to be fixed after clang-r399163
		"-Wno-non-c-typedef-for-linkage", // http://b/161304145
		// New warnings to be fixed after clang-r428724
		"-Wno-align-mismatch", // http://b/193679946
		// New warnings to be fixed after clang-r433403
		"-Wno-error=unused-but-set-variable",  // http://b/197240255
		"-Wno-error=unused-but-set-parameter", // http://b/197240255
		//Android T Vendor Compilation
		"-Wno-reorder-init-list",
		"-Wno-implicit-fallthrough",
		"-Wno-c99-designator",
		"-Wno-implicit-int-float-conversion",
		"-Wno-int-in-bool-context",
		"-Wno-alloca",
		"-Wno-dangling-gsl",
		"-Wno-pointer-compare",
		"-Wno-final-dtor-non-final-class",
		"-Wno-incomplete-setjmp-declaration",
		"-Wno-sizeof-array-div",
		"-Wno-xor-used-as-pow",
		//"-fsplit-lto-unit",
		"-Wno-c++17-extensions",
		"-flax-vector-conversions=all",
		"-Wno-tautological-overlap-compare",
		"-Wno-range-loop-analysis",
		"-Wno-invalid-partial-specialization",
		"-Wno-deprecated-copy",
		"-Wno-misleading-indentation",
		"-Wno-zero-as-null-pointer-constant",
		"-Wno-deprecated-enum-enum-conversion",
		"-Wno-deprecated-anon-enum-enum-conversion",
		"-Wno-bool-operation",
		"-Wno-unused-comparison",
		"-Wno-string-compare",
		"-Wno-wrong-info",
		"-Wno-thread-safety-analysis",
		"-Wno-unsequenced",
		"-Wno-unknown-warning-option",
		"-Wno-unused-variable",
		"-Wno-unused-value",
		"-Wno-unused-parameter",
		"-Wno-non-c-typedef-for-linkage",
		"-Wno-typedef-redefinition",
		"-Wno-format",
		"-Wno-void-pointer-to-int-cast",
		"-Wno-pointer-to-int-cast",
		"-Wno-string-concatenation",
		"-Wno-void-pointer-to-enum-cast",
		"-Wno-incompatible-pointer-types",
		"-Wno-format-invalid-specifier-fcommon",
		" -Wno-self-assign",
		"-Wno-format",
		"-Wno-unused-label",
		"-Wno-pointer-sign",
		"-Wno-writable-strings",
		"-Wno-missing-declarations",
		"-Wno-reorder-ctor",
		"-Wno-unused-function",
	}

	noOverrideExternalGlobalCflags = []string{
		// http://b/197240255
		"-Wno-unused-but-set-variable",
		"-Wno-unused-but-set-parameter",
		// http://b/215753485
		"-Wno-bitwise-instead-of-logical",
		// http://b/232926688
		"-Wno-misleading-indentation",
	}

	// Extra cflags for external third-party projects to disable warnings that
	// are infeasible to fix in all the external projects and their upstream repos.
	extraExternalCflags = []string{
		"-Wno-enum-compare",
		"-Wno-enum-compare-switch",

		// http://b/72331524 Allow null pointer arithmetic until the instances detected by
		// this new warning are fixed.
		"-Wno-null-pointer-arithmetic",

		// Bug: http://b/29823425 Disable -Wnull-dereference until the
		// new instances detected by this warning are fixed.
		"-Wno-null-dereference",

		// http://b/145211477
		"-Wno-pointer-compare",
		// http://b/145211022
		"-Wno-xor-used-as-pow",
		// http://b/145211022
		"-Wno-final-dtor-non-final-class",

		// http://b/165945989
		"-Wno-psabi",

		// http://b/199369603
		"-Wno-null-pointer-subtraction",

		// http://b/175068488
		"-Wno-string-concatenation",
	}

	llvmNextExtraCommonGlobalCflags = []string{
		"-Wno-unqualified-std-cast-call",
		"-Wno-deprecated-non-prototype",
	}

	IllegalFlags = []string{
		"-w",
	}

	CStdVersion               = "gnu11"
	CppStdVersion             = "gnu++17"
	ExperimentalCStdVersion   = "gnu17"
	ExperimentalCppStdVersion = "gnu++2a"

	SDClang         = false
	SDClangPath     = ""
	ForceSDClangOff = false

	// prebuilts/clang default settings.
	ClangDefaultBase         = "prebuilts/clang/host"
	// TODO(b/243545528) Match upstream version
	ClangDefaultVersion      = "clang-r450784d"
	ClangDefaultShortVersion = "14.0.6"

	// Directories with warnings from Android.bp files.
	WarningAllowedProjects = []string{
		"device/",
		"vendor/",
	}

	// Directories with warnings from Android.mk files.
	WarningAllowedOldProjects = []string{}
	QiifaAbiLibraryList       = []string{}
)

// BazelCcToolchainVars generates bzl file content containing variables for
// Bazel's cc_toolchain configuration.
func BazelCcToolchainVars(config android.Config) string {
	return android.BazelToolchainVars(config, exportedVars)
}

func ExportStringList(name string, value []string) {
	exportedVars.ExportStringList(name, value)
}

func init() {
	if runtime.GOOS == "linux" {
		commonGlobalCflags = append(commonGlobalCflags, "-fdebug-prefix-map=/proc/self/cwd=")
	}
	qiifaBuildConfig := os.Getenv("QIIFA_BUILD_CONFIG")
	if _, err := os.Stat(qiifaBuildConfig); !os.IsNotExist(err) {
		data, _ := ioutil.ReadFile(qiifaBuildConfig)
		var qiifalibs QiifaAbiLibs
		_ = xml.Unmarshal([]byte(data), &qiifalibs)
		for i := 0; i < len(qiifalibs.Library); i++ {
			QiifaAbiLibraryList = append(QiifaAbiLibraryList, qiifalibs.Library[i])

		}
	}

	exportedVars.ExportStringListStaticVariable("CommonGlobalConlyflags", commonGlobalConlyflags)
	exportedVars.ExportStringListStaticVariable("CommonGlobalAsflags", commonGlobalAsflags)
	exportedVars.ExportStringListStaticVariable("DeviceGlobalCppflags", deviceGlobalCppflags)
	exportedVars.ExportStringListStaticVariable("DeviceGlobalLdflags", deviceGlobalLdflags)
	exportedVars.ExportStringListStaticVariable("DeviceGlobalLldflags", deviceGlobalLldflags)
	exportedVars.ExportStringListStaticVariable("HostGlobalCppflags", hostGlobalCppflags)
	exportedVars.ExportStringListStaticVariable("HostGlobalLdflags", hostGlobalLdflags)
	exportedVars.ExportStringListStaticVariable("HostGlobalLldflags", hostGlobalLldflags)

	// Export the static default CommonGlobalCflags to Bazel.
	// TODO(187086342): handle cflags that are set in VariableFuncs.
	bazelCommonGlobalCflags := append(
		ClangFilterUnknownCflags(commonGlobalCflags),
		[]string{
			// Default to zero initialization.
			"-ftrivial-auto-var-init=zero",
			"-enable-trivial-auto-var-init-zero-knowing-it-will-be-removed-from-clang",
		}...)
	exportedVars.ExportStringList("CommonGlobalCflags", bazelCommonGlobalCflags)

	pctx.VariableFunc("CommonGlobalCflags", func(ctx android.PackageVarContext) string {
		flags := commonGlobalCflags

		// http://b/131390872
		// Automatically initialize any uninitialized stack variables.
		// Prefer zero-init if multiple options are set.
		if ctx.Config().IsEnvTrue("AUTO_ZERO_INITIALIZE") {
			flags = append(flags, "-ftrivial-auto-var-init=zero -enable-trivial-auto-var-init-zero-knowing-it-will-be-removed-from-clang")
		} else if ctx.Config().IsEnvTrue("AUTO_PATTERN_INITIALIZE") {
			flags = append(flags, "-ftrivial-auto-var-init=pattern")
		} else if ctx.Config().IsEnvTrue("AUTO_UNINITIALIZE") {
			flags = append(flags, "-ftrivial-auto-var-init=uninitialized")
		} else {
			// Default to zero initialization.
			flags = append(flags, "-ftrivial-auto-var-init=zero -enable-trivial-auto-var-init-zero-knowing-it-will-be-removed-from-clang")
		}

<<<<<<< HEAD
		// TODO(b/207393703): Re-enable -Wno-unused-command-line-argument after failures are resolved.
		/*
			// Workaround for ccache with clang.
			// See http://petereisentraut.blogspot.com/2011/05/ccache-and-clang.html.
			if ctx.Config().IsEnvTrue("USE_CCACHE") {
				flags = append(flags, "-Wno-unused-command-line-argument")
			}
		*/
=======
		// Workaround for ccache with clang.
		// See http://petereisentraut.blogspot.com/2011/05/ccache-and-clang.html.
		if ctx.Config().IsEnvTrue("USE_CCACHE") {
			flags = append(flags, "-Wno-unused-command-line-argument")
		}

		if ctx.Config().IsEnvTrue("LLVM_NEXT") {
			flags = append(flags, llvmNextExtraCommonGlobalCflags...)
		}

>>>>>>> 868cd1d0
		return strings.Join(flags, " ")
	})

	// Export the static default DeviceGlobalCflags to Bazel.
	// TODO(187086342): handle cflags that are set in VariableFuncs.
	exportedVars.ExportStringList("DeviceGlobalCflags", deviceGlobalCflags)

	pctx.VariableFunc("DeviceGlobalCflags", func(ctx android.PackageVarContext) string {
		return strings.Join(deviceGlobalCflags, " ")
	})

	exportedVars.ExportStringListStaticVariable("HostGlobalCflags", hostGlobalCflags)
	exportedVars.ExportStringListStaticVariable("NoOverrideGlobalCflags", noOverrideGlobalCflags)
	exportedVars.ExportStringListStaticVariable("NoOverrideExternalGlobalCflags", noOverrideExternalGlobalCflags)
	exportedVars.ExportStringListStaticVariable("CommonGlobalCppflags", commonGlobalCppflags)
	exportedVars.ExportStringListStaticVariable("ExternalCflags", extraExternalCflags)

	exportedVars.ExportString("CStdVersion", CStdVersion)
	exportedVars.ExportString("CppStdVersion", CppStdVersion)
	exportedVars.ExportString("ExperimentalCStdVersion", ExperimentalCStdVersion)
	exportedVars.ExportString("ExperimentalCppStdVersion", ExperimentalCppStdVersion)

	// Everything in these lists is a crime against abstraction and dependency tracking.
	// Do not add anything to this list.
	commonGlobalIncludes := []string{
		"system/core/include",
		"system/logging/liblog/include",
		"system/media/audio/include",
		"hardware/libhardware/include",
		"hardware/libhardware_legacy/include",
		"hardware/ril/include",
		"frameworks/native/include",
		"frameworks/native/opengl/include",
		"frameworks/av/include",
	}
	exportedVars.ExportStringList("CommonGlobalIncludes", commonGlobalIncludes)
	pctx.PrefixedExistentPathsForSourcesVariable("CommonGlobalIncludes", "-I", commonGlobalIncludes)

	setSdclangVars()

	exportedVars.ExportStringStaticVariable("CLANG_DEFAULT_VERSION", ClangDefaultVersion)
	exportedVars.ExportStringStaticVariable("CLANG_DEFAULT_SHORT_VERSION", ClangDefaultShortVersion)

	pctx.StaticVariableWithEnvOverride("ClangBase", "LLVM_PREBUILTS_BASE", ClangDefaultBase)
	pctx.StaticVariableWithEnvOverride("ClangVersion", "LLVM_PREBUILTS_VERSION", ClangDefaultVersion)
	pctx.StaticVariable("ClangPath", "${ClangBase}/${HostPrebuiltTag}/${ClangVersion}")
	pctx.StaticVariable("ClangBin", "${ClangPath}/bin")

	pctx.StaticVariableWithEnvOverride("ClangShortVersion", "LLVM_RELEASE_VERSION", ClangDefaultShortVersion)
	pctx.StaticVariable("ClangAsanLibDir", "${ClangBase}/linux-x86/${ClangVersion}/lib64/clang/${ClangShortVersion}/lib/linux")

	// These are tied to the version of LLVM directly in external/llvm, so they might trail the host prebuilts
	// being used for the rest of the build process.
	pctx.SourcePathVariable("RSClangBase", "prebuilts/clang/host")
	pctx.SourcePathVariable("RSClangVersion", "clang-3289846")
	pctx.SourcePathVariable("RSReleaseVersion", "3.8")
	pctx.StaticVariable("RSLLVMPrebuiltsPath", "${RSClangBase}/${HostPrebuiltTag}/${RSClangVersion}/bin")
	pctx.StaticVariable("RSIncludePath", "${RSLLVMPrebuiltsPath}/../lib64/clang/${RSReleaseVersion}/include")

	pctx.PrefixedExistentPathsForSourcesVariable("RsGlobalIncludes", "-I",
		[]string{
			"external/clang/lib/Headers",
			"frameworks/rs/script_api/include",
		})

	pctx.VariableFunc("CcWrapper", func(ctx android.PackageVarContext) string {
		if override := ctx.Config().Getenv("CC_WRAPPER"); override != "" {
			return override + " "
		}
		return ""
	})

	pctx.StaticVariableWithEnvOverride("RECXXPool", "RBE_CXX_POOL", remoteexec.DefaultPool)
	pctx.StaticVariableWithEnvOverride("RECXXLinksPool", "RBE_CXX_LINKS_POOL", remoteexec.DefaultPool)
	pctx.StaticVariableWithEnvOverride("REClangTidyPool", "RBE_CLANG_TIDY_POOL", remoteexec.DefaultPool)
	pctx.StaticVariableWithEnvOverride("RECXXLinksExecStrategy", "RBE_CXX_LINKS_EXEC_STRATEGY", remoteexec.LocalExecStrategy)
	pctx.StaticVariableWithEnvOverride("REClangTidyExecStrategy", "RBE_CLANG_TIDY_EXEC_STRATEGY", remoteexec.LocalExecStrategy)
	pctx.StaticVariableWithEnvOverride("REAbiDumperExecStrategy", "RBE_ABI_DUMPER_EXEC_STRATEGY", remoteexec.LocalExecStrategy)
	pctx.StaticVariableWithEnvOverride("REAbiLinkerExecStrategy", "RBE_ABI_LINKER_EXEC_STRATEGY", remoteexec.LocalExecStrategy)
}

func setSdclangVars() {
	sdclangPath := ""
	sdclangAEFlag := ""
	sdclangFlags := ""

	product := os.Getenv("TARGET_BOARD_PLATFORM")
	aeConfigPath := os.Getenv("SDCLANG_AE_CONFIG")
	sdclangConfigPath := os.Getenv("SDCLANG_CONFIG")
	sdclangSA := os.Getenv("SDCLANG_SA_ENABLED")

	type sdclangAEConfig struct {
		SDCLANG_AE_FLAG string
	}

	// Load AE config file and set AE flag
	if file, err := os.Open(aeConfigPath); err == nil {
		decoder := json.NewDecoder(file)
		aeConfig := sdclangAEConfig{}
		if err := decoder.Decode(&aeConfig); err == nil {
			sdclangAEFlag = aeConfig.SDCLANG_AE_FLAG
		} else {
			panic(err)
		}
	}

	// Load SD Clang config file and set SD Clang variables
	var sdclangConfig interface{}
	if file, err := os.Open(sdclangConfigPath); err == nil {
		decoder := json.NewDecoder(file)
		// Parse the config file
		if err := decoder.Decode(&sdclangConfig); err == nil {
			config := sdclangConfig.(map[string]interface{})
			// Retrieve the default block
			if dev, ok := config["default"]; ok {
				devConfig := dev.(map[string]interface{})
				// FORCE_SDCLANG_OFF is required in the default block
				if _, ok := devConfig["FORCE_SDCLANG_OFF"]; ok {
					ForceSDClangOff = devConfig["FORCE_SDCLANG_OFF"].(bool)
				}
				// SDCLANG is optional in the default block
				if _, ok := devConfig["SDCLANG"]; ok {
					SDClang = devConfig["SDCLANG"].(bool)
				}
				// SDCLANG_PATH is required in the default block
				if _, ok := devConfig["SDCLANG_PATH"]; ok {
					sdclangPath = devConfig["SDCLANG_PATH"].(string)
				} else {
					panic("SDCLANG_PATH is required in the default block")
				}
				// SDCLANG_FLAGS is optional in the default block
				if _, ok := devConfig["SDCLANG_FLAGS"]; ok {
					sdclangFlags = devConfig["SDCLANG_FLAGS"].(string)
				}
			} else {
				panic("Default block is required in the SD Clang config file")
			}
			// Retrieve the device specific block if it exists in the config file
			if dev, ok := config[product]; ok {
				devConfig := dev.(map[string]interface{})
				// SDCLANG is optional in the device specific block
				if _, ok := devConfig["SDCLANG"]; ok {
					SDClang = devConfig["SDCLANG"].(bool)
				}
				// SDCLANG_PATH is optional in the device specific block
				if _, ok := devConfig["SDCLANG_PATH"]; ok {
					sdclangPath = devConfig["SDCLANG_PATH"].(string)
				}
				// SDCLANG_FLAGS is optional in the device specific block
				if _, ok := devConfig["SDCLANG_FLAGS"]; ok {
					sdclangFlags = devConfig["SDCLANG_FLAGS"].(string)
				}
			}
			b, _ := strconv.ParseBool(sdclangSA)
			if b {
				llvmsa_loc := "llvmsa"
				s := []string{sdclangFlags, "--compile-and-analyze", llvmsa_loc}
				sdclangFlags = strings.Join(s, " ")
				fmt.Println("Clang SA is enabled: ", sdclangFlags)
			} else {
				fmt.Println("Clang SA is not enabled")
			}
		} else {
			panic(err)
		}
	} else {
		fmt.Println(err)
	}

	// Override SDCLANG if the varialbe is set in the environment
	if sdclang := os.Getenv("SDCLANG"); sdclang != "" {
		if override, err := strconv.ParseBool(sdclang); err == nil {
			SDClang = override
		}
	}

	// Sanity check SDCLANG_PATH
	if envPath := os.Getenv("SDCLANG_PATH"); sdclangPath == "" && envPath == "" {
		panic("SDCLANG_PATH can not be empty")
	}

	// Override SDCLANG_PATH if the variable is set in the environment
	pctx.VariableFunc("SDClangBin", func(ctx android.PackageVarContext) string {
		if override := ctx.Config().Getenv("SDCLANG_PATH"); override != "" {
			return override
		}
		return sdclangPath
	})

	// Override SDCLANG_COMMON_FLAGS if the variable is set in the environment
	pctx.VariableFunc("SDClangFlags", func(ctx android.PackageVarContext) string {
		if override := ctx.Config().Getenv("SDCLANG_COMMON_FLAGS"); override != "" {
			return override
		}
		return sdclangAEFlag + " " + sdclangFlags
	})

	SDClangPath = sdclangPath
	// Find the path to SDLLVM's ASan libraries
	// TODO (b/117846004): Disable setting SDClangAsanLibDir due to unit test path issues
	//absPath := sdclangPath
	//if envPath := android.SdclangEnv["SDCLANG_PATH"]; envPath != "" {
	//	absPath = envPath
	//}
	//if !filepath.IsAbs(absPath) {
	//	absPath = path.Join(androidRoot, absPath)
	//}
	//
	//libDirPrefix := "../lib/clang"
	//libDir, err := ioutil.ReadDir(path.Join(absPath, libDirPrefix))
	//if err != nil {
	//	libDirPrefix = "../lib64/clang"
	//	libDir, err = ioutil.ReadDir(path.Join(absPath, libDirPrefix))
	//}
	//if err != nil {
	//	panic(err)
	//}
	//if len(libDir) != 1 || !libDir[0].IsDir() {
	//	panic("Failed to find sanitizer libraries")
	//}
	//
	//pctx.StaticVariable("SDClangAsanLibDir", path.Join(absPath, libDirPrefix, libDir[0].Name(), "lib/linux"))
}

var HostPrebuiltTag = exportedVars.ExportVariableConfigMethod("HostPrebuiltTag", android.Config.PrebuiltOS)

func ClangPath(ctx android.PathContext, file string) android.SourcePath {
	type clangToolKey string

	key := android.NewCustomOnceKey(clangToolKey(file))

	return ctx.Config().OnceSourcePath(key, func() android.SourcePath {
		return clangPath(ctx).Join(ctx, file)
	})
}

var clangPathKey = android.NewOnceKey("clangPath")

func clangPath(ctx android.PathContext) android.SourcePath {
	return ctx.Config().OnceSourcePath(clangPathKey, func() android.SourcePath {
		clangBase := ClangDefaultBase
		if override := ctx.Config().Getenv("LLVM_PREBUILTS_BASE"); override != "" {
			clangBase = override
		}
		clangVersion := ClangDefaultVersion
		if override := ctx.Config().Getenv("LLVM_PREBUILTS_VERSION"); override != "" {
			clangVersion = override
		}
		return android.PathForSource(ctx, clangBase, ctx.Config().PrebuiltOS(), clangVersion)
	})
}<|MERGE_RESOLUTION|>--- conflicted
+++ resolved
@@ -449,17 +449,6 @@
 			// Default to zero initialization.
 			flags = append(flags, "-ftrivial-auto-var-init=zero -enable-trivial-auto-var-init-zero-knowing-it-will-be-removed-from-clang")
 		}
-
-<<<<<<< HEAD
-		// TODO(b/207393703): Re-enable -Wno-unused-command-line-argument after failures are resolved.
-		/*
-			// Workaround for ccache with clang.
-			// See http://petereisentraut.blogspot.com/2011/05/ccache-and-clang.html.
-			if ctx.Config().IsEnvTrue("USE_CCACHE") {
-				flags = append(flags, "-Wno-unused-command-line-argument")
-			}
-		*/
-=======
 		// Workaround for ccache with clang.
 		// See http://petereisentraut.blogspot.com/2011/05/ccache-and-clang.html.
 		if ctx.Config().IsEnvTrue("USE_CCACHE") {
@@ -469,8 +458,6 @@
 		if ctx.Config().IsEnvTrue("LLVM_NEXT") {
 			flags = append(flags, llvmNextExtraCommonGlobalCflags...)
 		}
-
->>>>>>> 868cd1d0
 		return strings.Join(flags, " ")
 	})
 
