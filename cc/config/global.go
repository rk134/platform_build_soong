// Copyright 2016 Google Inc. All rights reserved.
//
// Licensed under the Apache License, Version 2.0 (the "License");
// you may not use this file except in compliance with the License.
// You may obtain a copy of the License at
//
//     http://www.apache.org/licenses/LICENSE-2.0
//
// Unless required by applicable law or agreed to in writing, software
// distributed under the License is distributed on an "AS IS" BASIS,
// WITHOUT WARRANTIES OR CONDITIONS OF ANY KIND, either express or implied.
// See the License for the specific language governing permissions and
// limitations under the License.

package config

import (
	"encoding/json"
	"fmt"
	"io/ioutil"
	"os"
<<<<<<< HEAD
=======
	"path"
	"path/filepath"
>>>>>>> 74824a0b
	"runtime"
	"strconv"
	"strings"

	"android/soong/android"
)

var (
	// Flags used by lots of devices.  Putting them in package static variables
	// will save bytes in build.ninja so they aren't repeated for every file
	commonGlobalCflags = []string{
		"-DANDROID",
		"-fmessage-length=0",
		"-W",
		"-Wall",
		"-Wno-unused",
		"-Winit-self",
		"-Wpointer-arith",

		// Make paths in deps files relative
		"-no-canonical-prefixes",
		"-fno-canonical-system-headers",

		"-DNDEBUG",
		"-UDEBUG",

		"-fno-exceptions",
		"-Wno-multichar",

		"-O2",
		"-g",

		"-fno-strict-aliasing",
	}

	commonGlobalConlyflags = []string{}

	deviceGlobalCflags = []string{
		"-fdiagnostics-color",

		"-ffunction-sections",
		"-fdata-sections",
		"-fno-short-enums",
		"-funwind-tables",
		"-fstack-protector-strong",
		"-Wa,--noexecstack",
		"-D_FORTIFY_SOURCE=2",

		"-Wstrict-aliasing=2",

		"-Werror=return-type",
		"-Werror=non-virtual-dtor",
		"-Werror=address",
		"-Werror=sequence-point",
		"-Werror=date-time",
		"-Werror=format-security",
	}

	deviceGlobalCppflags = []string{
		"-fvisibility-inlines-hidden",
	}

	deviceGlobalLdflags = []string{
		"-Wl,-z,noexecstack",
		"-Wl,-z,relro",
		"-Wl,-z,now",
		"-Wl,--build-id=md5",
		"-Wl,--warn-shared-textrel",
		"-Wl,--fatal-warnings",
		"-Wl,--no-undefined-version",
	}

	deviceGlobalLldflags = append(ClangFilterUnknownLldflags(deviceGlobalLdflags),
		[]string{
			// TODO(b/109657296): needs --no-rosegment until Android
			// stack unwinder can handle the read-only segment.
			"-Wl,--no-rosegment",
			"-Wl,--pack-dyn-relocs=android",
			"-fuse-ld=lld",
		}...)

	hostGlobalCflags = []string{}

	hostGlobalCppflags = []string{}

	hostGlobalLdflags = []string{}

	hostGlobalLldflags = []string{"-fuse-ld=lld"}

	commonGlobalCppflags = []string{
		"-Wsign-promo",
	}

	noOverrideGlobalCflags = []string{
		"-Werror=int-to-pointer-cast",
		"-Werror=pointer-to-int-cast",
	}

	IllegalFlags = []string{
		"-w",
	}

	CStdVersion               = "gnu99"
	CppStdVersion             = "gnu++14"
	ExperimentalCStdVersion   = "gnu11"
	ExperimentalCppStdVersion = "gnu++1z"

	NdkMaxPrebuiltVersionInt = 27

	SDClang                  = false

	// prebuilts/clang default settings.
	ClangDefaultBase         = "prebuilts/clang/host"
	ClangDefaultVersion      = "clang-r339409"
	ClangDefaultShortVersion = "8.0.1"

	// Directories with warnings from Android.bp files.
	WarningAllowedProjects = []string{
		"device/",
		"vendor/",
	}

	// Directories with warnings from Android.mk files.
	WarningAllowedOldProjects = []string{}
)

var pctx = android.NewPackageContext("android/soong/cc/config")

func init() {
	if android.BuildOs == android.Linux {
		commonGlobalCflags = append(commonGlobalCflags, "-fdebug-prefix-map=/proc/self/cwd=")
	}

	pctx.StaticVariable("CommonGlobalCflags", strings.Join(commonGlobalCflags, " "))
	pctx.StaticVariable("CommonGlobalConlyflags", strings.Join(commonGlobalConlyflags, " "))
	pctx.StaticVariable("DeviceGlobalCflags", strings.Join(deviceGlobalCflags, " "))
	pctx.StaticVariable("DeviceGlobalCppflags", strings.Join(deviceGlobalCppflags, " "))
	pctx.StaticVariable("DeviceGlobalLdflags", strings.Join(deviceGlobalLdflags, " "))
	pctx.StaticVariable("DeviceGlobalLldflags", strings.Join(deviceGlobalLldflags, " "))
	pctx.StaticVariable("HostGlobalCflags", strings.Join(hostGlobalCflags, " "))
	pctx.StaticVariable("HostGlobalCppflags", strings.Join(hostGlobalCppflags, " "))
	pctx.StaticVariable("HostGlobalLdflags", strings.Join(hostGlobalLdflags, " "))
	pctx.StaticVariable("HostGlobalLldflags", strings.Join(hostGlobalLldflags, " "))
	pctx.StaticVariable("NoOverrideGlobalCflags", strings.Join(noOverrideGlobalCflags, " "))

	pctx.StaticVariable("CommonGlobalCppflags", strings.Join(commonGlobalCppflags, " "))

	pctx.StaticVariable("CommonClangGlobalCflags",
		strings.Join(append(ClangFilterUnknownCflags(commonGlobalCflags), "${ClangExtraCflags}"), " "))
	pctx.StaticVariable("DeviceClangGlobalCflags",
		strings.Join(append(ClangFilterUnknownCflags(deviceGlobalCflags), "${ClangExtraTargetCflags}"), " "))
	pctx.StaticVariable("HostClangGlobalCflags",
		strings.Join(ClangFilterUnknownCflags(hostGlobalCflags), " "))
	pctx.StaticVariable("NoOverrideClangGlobalCflags",
		strings.Join(append(ClangFilterUnknownCflags(noOverrideGlobalCflags), "${ClangExtraNoOverrideCflags}"), " "))

	pctx.StaticVariable("CommonClangGlobalCppflags",
		strings.Join(append(ClangFilterUnknownCflags(commonGlobalCppflags), "${ClangExtraCppflags}"), " "))

	pctx.StaticVariable("ClangExternalCflags", "${ClangExtraExternalCflags}")

	// Everything in these lists is a crime against abstraction and dependency tracking.
	// Do not add anything to this list.
	pctx.PrefixedExistentPathsForSourcesVariable("CommonGlobalIncludes", "-I",
		[]string{
			"system/core/include",
			"system/media/audio/include",
			"hardware/libhardware/include",
			"hardware/libhardware_legacy/include",
			"hardware/ril/include",
			"libnativehelper/include",
			"frameworks/native/include",
			"frameworks/native/opengl/include",
			"frameworks/av/include",
		})
	// This is used by non-NDK modules to get jni.h. export_include_dirs doesn't help
	// with this, since there is no associated library.
	pctx.PrefixedExistentPathsForSourcesVariable("CommonNativehelperInclude", "-I",
		[]string{"libnativehelper/include_jni"})

	setSdclangVars()

	pctx.SourcePathVariable("ClangDefaultBase", ClangDefaultBase)
	pctx.VariableFunc("ClangBase", func(ctx android.PackageVarContext) string {
		if override := ctx.Config().Getenv("LLVM_PREBUILTS_BASE"); override != "" {
			return override
		}
		return "${ClangDefaultBase}"
	})
	pctx.VariableFunc("ClangVersion", func(ctx android.PackageVarContext) string {
		if override := ctx.Config().Getenv("LLVM_PREBUILTS_VERSION"); override != "" {
			return override
		}
		return ClangDefaultVersion
	})
	pctx.StaticVariable("ClangPath", "${ClangBase}/${HostPrebuiltTag}/${ClangVersion}")
	pctx.StaticVariable("ClangBin", "${ClangPath}/bin")
	pctx.StaticVariable("ClangTidyShellPath", "build/soong/scripts/clang-tidy.sh")

	pctx.VariableFunc("ClangShortVersion", func(ctx android.PackageVarContext) string {
		if override := ctx.Config().Getenv("LLVM_RELEASE_VERSION"); override != "" {
			return override
		}
		return ClangDefaultShortVersion
	})
	pctx.StaticVariable("ClangAsanLibDir", "${ClangBase}/linux-x86/${ClangVersion}/lib64/clang/${ClangShortVersion}/lib/linux")
	if runtime.GOOS == "darwin" {
		pctx.StaticVariable("LLVMGoldPlugin", "${ClangPath}/lib64/LLVMgold.dylib")
	} else {
		pctx.StaticVariable("LLVMGoldPlugin", "${ClangPath}/lib64/LLVMgold.so")
	}

	// These are tied to the version of LLVM directly in external/llvm, so they might trail the host prebuilts
	// being used for the rest of the build process.
	pctx.SourcePathVariable("RSClangBase", "prebuilts/clang/host")
	pctx.SourcePathVariable("RSClangVersion", "clang-3289846")
	pctx.SourcePathVariable("RSReleaseVersion", "3.8")
	pctx.StaticVariable("RSLLVMPrebuiltsPath", "${RSClangBase}/${HostPrebuiltTag}/${RSClangVersion}/bin")
	pctx.StaticVariable("RSIncludePath", "${RSLLVMPrebuiltsPath}/../lib64/clang/${RSReleaseVersion}/include")

	pctx.PrefixedExistentPathsForSourcesVariable("RsGlobalIncludes", "-I",
		[]string{
			"external/clang/lib/Headers",
			"frameworks/rs/script_api/include",
		})

	pctx.VariableFunc("CcWrapper", func(ctx android.PackageVarContext) string {
		if override := ctx.Config().Getenv("CC_WRAPPER"); override != "" {
			return override + " "
		}
		return ""
	})
}

func setSdclangVars() {
	sdclangPath := ""
	sdclangPath2 := ""
	sdclangAEFlag := ""
	sdclangFlags := ""
	sdclangFlags2 := ""

	product := android.SdclangEnv["TARGET_PRODUCT"]
	aeConfigPath := android.SdclangEnv["SDCLANG_AE_CONFIG"]
	sdclangConfigPath := android.SdclangEnv["SDCLANG_CONFIG"]
	sdclangSA := android.SdclangEnv["SDCLANG_SA_ENABLED"]

	type sdclangAEConfig struct {
		SDCLANG_AE_FLAG string
	}

	// Load AE config file and set AE flag
	if file, err := os.Open(aeConfigPath); err == nil {
		decoder := json.NewDecoder(file)
		aeConfig := sdclangAEConfig{}
		if err := decoder.Decode(&aeConfig); err == nil {
			sdclangAEFlag = aeConfig.SDCLANG_AE_FLAG
		} else {
			panic(err)
		}
	}

	// Load SD Clang config file and set SD Clang variables
	var sdclangConfig interface{}
	if file, err := os.Open(sdclangConfigPath); err == nil {
		decoder := json.NewDecoder(file)
                // Parse the config file
		if err := decoder.Decode(&sdclangConfig); err == nil {
			config := sdclangConfig.(map[string]interface{})
			// Retrieve the default block
			if dev, ok := config["default"]; ok {
				devConfig := dev.(map[string]interface{})
				// SDCLANG is optional in the default block
				if _, ok := devConfig["SDCLANG"]; ok {
					SDClang = devConfig["SDCLANG"].(bool)
				}
				// SDCLANG_PATH is required in the default block
				if _, ok := devConfig["SDCLANG_PATH"]; ok {
					sdclangPath = devConfig["SDCLANG_PATH"].(string)
				} else {
					panic("SDCLANG_PATH is required in the default block")
				}
				// SDCLANG_PATH_2 is required in the default block
				if _, ok := devConfig["SDCLANG_PATH_2"]; ok {
					sdclangPath2 = devConfig["SDCLANG_PATH_2"].(string)
				} else {
					panic("SDCLANG_PATH_2 is required in the default block")
				}
				// SDCLANG_FLAGS is optional in the default block
				if _, ok := devConfig["SDCLANG_FLAGS"]; ok {
					sdclangFlags = devConfig["SDCLANG_FLAGS"].(string)
				}
				// SDCLANG_FLAGS_2 is optional in the default block
				if _, ok := devConfig["SDCLANG_FLAGS_2"]; ok {
					sdclangFlags2 = devConfig["SDCLANG_FLAGS_2"].(string)
				}
			} else {
				panic("Default block is required in the SD Clang config file")
			}
			// Retrieve the device specific block if it exists in the config file
			if dev, ok := config[product]; ok {
				devConfig := dev.(map[string]interface{})
				// SDCLANG is optional in the device specific block
				if _, ok := devConfig["SDCLANG"]; ok {
					SDClang = devConfig["SDCLANG"].(bool)
				}
				// SDCLANG_PATH is optional in the device specific block
				if _, ok := devConfig["SDCLANG_PATH"]; ok {
					sdclangPath = devConfig["SDCLANG_PATH"].(string)
				}
				// SDCLANG_PATH_2 is optional in the device specific block
				if _, ok := devConfig["SDCLANG_PATH_2"]; ok {
					sdclangPath2 = devConfig["SDCLANG_PATH_2"].(string)
				}
				// SDCLANG_FLAGS is optional in the device specific block
				if _, ok := devConfig["SDCLANG_FLAGS"]; ok {
					sdclangFlags = devConfig["SDCLANG_FLAGS"].(string)
				}
				// SDCLANG_FLAGS_2 is optional in the device specific block
				if _, ok := devConfig["SDCLANG_FLAGS_2"]; ok {
					sdclangFlags2 = devConfig["SDCLANG_FLAGS_2"].(string)
				}
			}
			b, _ := strconv.ParseBool(sdclangSA)
			if(b) {
				llvmsa_loc := "llvmsa"
				s := []string{sdclangFlags, "--compile-and-analyze", llvmsa_loc}
				sdclangFlags = strings.Join(s, " ")
				fmt.Println("Clang SA is enabled: ", sdclangFlags)
			} else {
				fmt.Println("Clang SA is not enabled")
			}
		} else {
			panic(err)
		}
	} else {
		fmt.Println(err)
	}

	// Override SDCLANG if the varialbe is set in the environment
	if sdclang := android.SdclangEnv["SDCLANG"]; sdclang != "" {
		if override, err := strconv.ParseBool(sdclang); err == nil {
			SDClang = override
		}
	}

	// Sanity check SDCLANG_PATH
	if envPath := android.SdclangEnv["SDCLANG_PATH"]; sdclangPath == "" && envPath == "" {
		panic("SDCLANG_PATH can not be empty")
	}

	// Sanity check SDCLANG_PATH_2
	if envPath := android.SdclangEnv["SDCLANG_PATH_2"]; sdclangPath2 == "" && envPath == "" {
		panic("SDCLANG_PATH_2 can not be empty")
	}

	// Override SDCLANG_PATH if the variable is set in the environment
	pctx.VariableFunc("SDClangBin", func(ctx android.PackageVarContext) string {
		if override := ctx.Config().Getenv("SDCLANG_PATH"); override != "" {
			return override
		}
		return sdclangPath
	})

	// Override SDCLANG_PATH_2 if the variable is set in the environment
	pctx.VariableFunc("SDClangBin2", func(ctx android.PackageVarContext) string {
		if override := ctx.Config().Getenv("SDCLANG_PATH_2"); override != "" {
			return override
		}
		return sdclangPath2
	})

	// Override SDCLANG_COMMON_FLAGS if the variable is set in the environment
	pctx.VariableFunc("SDClangFlags", func(ctx android.PackageVarContext) string {
		if override := ctx.Config().Getenv("SDCLANG_COMMON_FLAGS"); override != "" {
			return override
		}
		return sdclangAEFlag + " " + sdclangFlags
	})

	// Override SDCLANG_COMMON_FLAGS_2 if the variable is set in the environment
	pctx.VariableFunc("SDClangFlags2", func(ctx android.PackageVarContext) string {
		if override := ctx.Config().Getenv("SDCLANG_COMMON_FLAGS_2"); override != "" {
			return override
		}
		return sdclangAEFlag + " " + sdclangFlags2
	})

	// Find the path to SDLLVM's ASan libraries
	absPath := sdclangPath
	if envPath := android.SdclangEnv["SDCLANG_PATH"]; envPath != "" {
		absPath = envPath
	}
	if !filepath.IsAbs(absPath) {
		absPath = path.Join(androidRoot, absPath)
	}

	libDir, err := ioutil.ReadDir(path.Join(absPath, "../lib/clang"))
	if err != nil {
		panic(err)
	}
	if len(libDir) != 1 || !libDir[0].IsDir() {
		panic("Failed to find sanitizer libraries")
	}

	pctx.StaticVariable("SDClangAsanLibDir", path.Join(absPath, "../lib/clang", libDir[0].Name(), "lib/linux"))
}

var HostPrebuiltTag = pctx.VariableConfigMethod("HostPrebuiltTag", android.Config.PrebuiltOS)

func bionicHeaders(kernelArch string) string {
	return strings.Join([]string{
		"-isystem bionic/libc/include",
		"-isystem bionic/libc/kernel/uapi",
		"-isystem bionic/libc/kernel/uapi/asm-" + kernelArch,
		"-isystem bionic/libc/kernel/android/scsi",
		"-isystem bionic/libc/kernel/android/uapi",
	}, " ")
}

func replaceFirst(slice []string, from, to string) {
	if slice[0] != from {
		panic(fmt.Errorf("Expected %q, found %q", from, to))
	}
	slice[0] = to
}<|MERGE_RESOLUTION|>--- conflicted
+++ resolved
@@ -19,11 +19,8 @@
 	"fmt"
 	"io/ioutil"
 	"os"
-<<<<<<< HEAD
-=======
 	"path"
 	"path/filepath"
->>>>>>> 74824a0b
 	"runtime"
 	"strconv"
 	"strings"
