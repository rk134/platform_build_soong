--- conflicted
+++ resolved
@@ -242,11 +242,7 @@
 	aidlFlags       string
 	rsFlags         string
 	toolchain       config.Toolchain
-<<<<<<< HEAD
-	clang           bool
 	sdclang         bool
-=======
->>>>>>> 7f227b27
 	tidy            bool
 	coverage        bool
 	sAbiDump        bool
@@ -410,21 +406,13 @@
 
 		ccDesc := ccCmd
 
-<<<<<<< HEAD
 		var extraFlags string
-		if flags.clang {
-			if flags.sdclang {
-				ccCmd = "${config.SDClangBin}/" + ccCmd
-				extraFlags = " ${config.SDClangFlags}"
-			} else {
-				ccCmd = "${config.ClangBin}/" + ccCmd
-			}
+		if flags.sdclang {
+			ccCmd = "${config.SDClangBin}/" + ccCmd
+			extraFlags = " ${config.SDClangFlags}"
 		} else {
-			ccCmd = gccCmd(flags.toolchain, ccCmd)
-		}
-=======
-		ccCmd = "${config.ClangBin}/" + ccCmd
->>>>>>> 7f227b27
+			ccCmd = "${config.ClangBin}/" + ccCmd
+		}
 
 		var implicitOutputs android.WritablePaths
 		if coverage {
@@ -609,22 +597,14 @@
 	objFiles, sharedLibs, staticLibs, lateStaticLibs, wholeStaticLibs, deps android.Paths,
 	crtBegin, crtEnd android.OptionalPath, groupLate bool, flags builderFlags, outputFile android.WritablePath) {
 
-<<<<<<< HEAD
 	var ldCmd string
 	var extraFlags string
-	if flags.clang {
-		if flags.sdclang {
-			ldCmd = "${config.SDClangBin}/clang++"
-			extraFlags = " ${config.SDClangFlags}"
-		} else {
-			ldCmd = "${config.ClangBin}/clang++"
-		}
+	if flags.sdclang {
+		ldCmd = "${config.SDClangBin}/clang++"
+		extraFlags = " ${config.SDClangFlags}"
 	} else {
-		ldCmd = gccCmd(flags.toolchain, "g++")
-	}
-=======
-	ldCmd := "${config.ClangBin}/clang++"
->>>>>>> 7f227b27
+		ldCmd = "${config.ClangBin}/clang++"
+	}
 
 	var libFlagsList []string
 
@@ -798,22 +778,14 @@
 func TransformObjsToObj(ctx android.ModuleContext, objFiles android.Paths,
 	flags builderFlags, outputFile android.WritablePath) {
 
-<<<<<<< HEAD
 	var ldCmd string
-        var extraFlags string
-	if flags.clang {
-		if flags.sdclang {
-			ldCmd = "${config.SDClangBin}/clang++"
-			extraFlags = " ${config.SDClangFlags}"
-		} else {
-			ldCmd = "${config.ClangBin}/clang++"
-		}
+	var extraFlags string
+	if flags.sdclang {
+		ldCmd = "${config.SDClangBin}/clang++"
+		extraFlags = " ${config.SDClangFlags}"
 	} else {
-		ldCmd = gccCmd(flags.toolchain, "g++")
-	}
-=======
-	ldCmd := "${config.ClangBin}/clang++"
->>>>>>> 7f227b27
+		ldCmd = "${config.ClangBin}/clang++"
+	}
 
 	ctx.Build(pctx, android.BuildParams{
 		Rule:        partialLd,
