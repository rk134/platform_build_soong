// Copyright 2015 Google Inc. All rights reserved.
//
// Licensed under the Apache License, Version 2.0 (the "License");
// you may not use this file except in compliance with the License.
// You may obtain a copy of the License at
//
//     http://www.apache.org/licenses/LICENSE-2.0
//
// Unless required by applicable law or agreed to in writing, software
// distributed under the License is distributed on an "AS IS" BASIS,
// WITHOUT WARRANTIES OR CONDITIONS OF ANY KIND, either express or implied.
// See the License for the specific language governing permissions and
// limitations under the License.

package cc

// This file generates the final rules for compiling all C/C++.  All properties related to
// compiling should have been translated into builderFlags or another argument to the Transform*
// functions.

import (
	"path/filepath"
	"runtime"
	"strconv"
	"strings"

	"github.com/google/blueprint"
	"github.com/google/blueprint/pathtools"

	"android/soong/android"
	"android/soong/cc/config"
	"android/soong/remoteexec"
)

const (
	objectExtension        = ".o"
	staticLibraryExtension = ".a"
)

var (
	pctx = android.NewPackageContext("android/soong/cc")

	// Rule to invoke gcc with given command, flags, and dependencies. Outputs a .d depfile.
	cc = pctx.AndroidRemoteStaticRule("cc", android.RemoteRuleSupports{Goma: true, RBE: true},
		blueprint.RuleParams{
			Depfile:     "${out}.d",
			Deps:        blueprint.DepsGCC,
			Command:     "$relPwd ${config.CcWrapper}$ccCmd -c $cFlags -MD -MF ${out}.d -o $out $in",
			CommandDeps: []string{"$ccCmd"},
		},
		"ccCmd", "cFlags")

	// Rule to invoke gcc with given command and flags, but no dependencies.
	ccNoDeps = pctx.AndroidStaticRule("ccNoDeps",
		blueprint.RuleParams{
			Command:     "$relPwd $ccCmd -c $cFlags -o $out $in",
			CommandDeps: []string{"$ccCmd"},
		},
		"ccCmd", "cFlags")

	// Rules to invoke ld to link binaries. Uses a .rsp file to list dependencies, as there may
	// be many.
	ld, ldRE = pctx.RemoteStaticRules("ld",
		blueprint.RuleParams{
			Command: "$reTemplate$ldCmd ${crtBegin} @${out}.rsp " +
				"${libFlags} ${crtEnd} -o ${out} ${ldFlags} ${extraLibFlags}",
			CommandDeps:    []string{"$ldCmd"},
			Rspfile:        "${out}.rsp",
			RspfileContent: "${in}",
			// clang -Wl,--out-implib doesn't update its output file if it hasn't changed.
			Restat: true,
		},
		&remoteexec.REParams{
			Labels:          map[string]string{"type": "link", "tool": "clang"},
			ExecStrategy:    "${config.RECXXLinksExecStrategy}",
			Inputs:          []string{"${out}.rsp", "$implicitInputs"},
			RSPFiles:        []string{"${out}.rsp"},
			OutputFiles:     []string{"${out}", "$implicitOutputs"},
			ToolchainInputs: []string{"$ldCmd"},
			Platform:        map[string]string{remoteexec.PoolKey: "${config.RECXXLinksPool}"},
		}, []string{"ldCmd", "crtBegin", "libFlags", "crtEnd", "ldFlags", "extraLibFlags"}, []string{"implicitInputs", "implicitOutputs"})

	// Rules for .o files to combine to other .o files, using ld partial linking.
	partialLd, partialLdRE = pctx.RemoteStaticRules("partialLd",
		blueprint.RuleParams{
			// Without -no-pie, clang 7.0 adds -pie to link Android files,
			// but -r and -pie cannot be used together.
			Command:     "$reTemplate$ldCmd -fuse-ld=lld -nostdlib -no-pie -Wl,-r ${in} -o ${out} ${ldFlags}",
			CommandDeps: []string{"$ldCmd"},
		}, &remoteexec.REParams{
			Labels:          map[string]string{"type": "link", "tool": "clang"},
			ExecStrategy:    "${config.RECXXLinksExecStrategy}",
			Inputs:          []string{"$inCommaList", "$implicitInputs"},
			OutputFiles:     []string{"${out}", "$implicitOutputs"},
			ToolchainInputs: []string{"$ldCmd"},
			Platform:        map[string]string{remoteexec.PoolKey: "${config.RECXXLinksPool}"},
		}, []string{"ldCmd", "ldFlags"}, []string{"implicitInputs", "inCommaList", "implicitOutputs"})

	// Rule to invoke `ar` with given cmd and flags, but no static library depenencies.
	ar = pctx.AndroidStaticRule("ar",
		blueprint.RuleParams{
			Command:        "rm -f ${out} && $arCmd $arFlags $out @${out}.rsp",
			CommandDeps:    []string{"$arCmd"},
			Rspfile:        "${out}.rsp",
			RspfileContent: "${in}",
		},
		"arCmd", "arFlags")

	// Rule to invoke `ar` with given cmd, flags, and library dependencies. Generates a .a
	// (archive) file from .o files.
	arWithLibs = pctx.AndroidStaticRule("arWithLibs",
		blueprint.RuleParams{
			Command:        "rm -f ${out} && $arCmd $arObjFlags $out @${out}.rsp && $arCmd $arLibFlags $out $arLibs",
			CommandDeps:    []string{"$arCmd"},
			Rspfile:        "${out}.rsp",
			RspfileContent: "${arObjs}",
		},
		"arCmd", "arObjFlags", "arObjs", "arLibFlags", "arLibs")

	// Rule to run objcopy --prefix-symbols (to prefix all symbols in a file with a given string).
	prefixSymbols = pctx.AndroidStaticRule("prefixSymbols",
		blueprint.RuleParams{
			Command:     "$objcopyCmd --prefix-symbols=${prefix} ${in} ${out}",
			CommandDeps: []string{"$objcopyCmd"},
		},
		"objcopyCmd", "prefix")

	_ = pctx.SourcePathVariable("stripPath", "build/soong/scripts/strip.sh")
	_ = pctx.SourcePathVariable("xzCmd", "prebuilts/build-tools/${config.HostPrebuiltTag}/bin/xz")
	_ = pctx.SourcePathVariable("createMiniDebugInfo", "prebuilts/build-tools/${config.HostPrebuiltTag}/bin/create_minidebuginfo")

	// Rule to invoke `strip` (to discard symbols and data from object files).
	strip = pctx.AndroidStaticRule("strip",
		blueprint.RuleParams{
			Depfile: "${out}.d",
			Deps:    blueprint.DepsGCC,
			Command: "XZ=$xzCmd CREATE_MINIDEBUGINFO=$createMiniDebugInfo CLANG_BIN=${config.ClangBin} $stripPath ${args} -i ${in} -o ${out} -d ${out}.d",
			CommandDeps: func() []string {
				if runtime.GOOS != "darwin" {
					return []string{"$stripPath", "$xzCmd", "$createMiniDebugInfo"}
				} else {
					return []string{"$stripPath", "$xzCmd"}
				}
			}(),
			Pool: darwinStripPool,
		},
		"args")

	// Rule to invoke `strip` (to discard symbols and data from object files) on darwin architecture.
	darwinStrip = pctx.AndroidStaticRule("darwinStrip",
		blueprint.RuleParams{
			Command:     "${config.MacStripPath} -u -r -o $out $in",
			CommandDeps: []string{"${config.MacStripPath}"},
		})

	// b/132822437: objcopy uses a file descriptor per .o file when called on .a files, which runs the system out of
	// file descriptors on darwin.  Limit concurrent calls to 5 on darwin.
	darwinStripPool = func() blueprint.Pool {
		if runtime.GOOS == "darwin" {
			return pctx.StaticPool("darwinStripPool", blueprint.PoolParams{
				Depth: 5,
			})
		} else {
			return nil
		}
	}()

	darwinLipo = pctx.AndroidStaticRule("darwinLipo",
		blueprint.RuleParams{
			Command:     "${config.MacLipoPath} -create -output $out $in",
			CommandDeps: []string{"${config.MacLipoPath}"},
		})

	_ = pctx.SourcePathVariable("archiveRepackPath", "build/soong/scripts/archive_repack.sh")

	// Rule to repack an archive (.a) file with a subset of object files.
	archiveRepack = pctx.AndroidStaticRule("archiveRepack",
		blueprint.RuleParams{
			Depfile:     "${out}.d",
			Deps:        blueprint.DepsGCC,
			Command:     "CLANG_BIN=${config.ClangBin} $archiveRepackPath -i ${in} -o ${out} -d ${out}.d ${objects}",
			CommandDeps: []string{"$archiveRepackPath"},
		},
		"objects")

	// Rule to create an empty file at a given path.
	emptyFile = pctx.AndroidStaticRule("emptyFile",
		blueprint.RuleParams{
			Command: "rm -f $out && touch $out",
		})

	_ = pctx.SourcePathVariable("tocPath", "build/soong/scripts/toc.sh")

	// A rule for extracting a table of contents from a shared library (.so).
	toc = pctx.AndroidStaticRule("toc",
		blueprint.RuleParams{
			Depfile:     "${out}.d",
			Deps:        blueprint.DepsGCC,
			Command:     "CLANG_BIN=$clangBin $tocPath $format -i ${in} -o ${out} -d ${out}.d",
			CommandDeps: []string{"$tocPath"},
			Restat:      true,
		},
		"clangBin", "format")

	// Rules for invoking clang-tidy (a clang-based linter).
	clangTidy, clangTidyRE = pctx.RemoteStaticRules("clangTidy",
		blueprint.RuleParams{
			Depfile: "${out}.d",
			Deps:    blueprint.DepsGCC,
			Command: "CLANG_CMD=$clangCmd TIDY_FILE=$out " +
				"$tidyVars$reTemplate${config.ClangBin}/clang-tidy.sh $in $tidyFlags -- $cFlags",
			CommandDeps: []string{"${config.ClangBin}/clang-tidy.sh", "$ccCmd", "$tidyCmd"},
		},
		&remoteexec.REParams{
			Labels:               map[string]string{"type": "lint", "tool": "clang-tidy", "lang": "cpp"},
			ExecStrategy:         "${config.REClangTidyExecStrategy}",
			Inputs:               []string{"$in"},
			OutputFiles:          []string{"${out}", "${out}.d"},
			ToolchainInputs:      []string{"$ccCmd", "$tidyCmd"},
			EnvironmentVariables: []string{"CLANG_CMD", "TIDY_FILE", "TIDY_TIMEOUT"},
			// Although clang-tidy has an option to "fix" source files, that feature is hardly useable
			// under parallel compilation and RBE. So we assume no OutputFiles here.
			// The clang-tidy fix option is best run locally in single thread.
			// Copying source file back to local caused two problems:
			// (1) New timestamps trigger clang and clang-tidy compilations again.
			// (2) Changing source files caused concurrent clang or clang-tidy jobs to crash.
			Platform: map[string]string{remoteexec.PoolKey: "${config.REClangTidyPool}"},
		}, []string{"cFlags", "ccCmd", "clangCmd", "tidyCmd", "tidyFlags", "tidyVars"}, []string{})

	_ = pctx.SourcePathVariable("yasmCmd", "prebuilts/misc/${config.HostPrebuiltTag}/yasm/yasm")

	// Rule for invoking yasm to compile .asm assembly files.
	yasm = pctx.AndroidStaticRule("yasm",
		blueprint.RuleParams{
			Command:     "$yasmCmd $asFlags -o $out $in && $yasmCmd $asFlags -M $in >$out.d",
			CommandDeps: []string{"$yasmCmd"},
			Depfile:     "$out.d",
			Deps:        blueprint.DepsGCC,
		},
		"asFlags")

	_ = pctx.SourcePathVariable("sAbiDumper", "prebuilts/clang-tools/${config.HostPrebuiltTag}/bin/header-abi-dumper")

	// -w has been added since header-abi-dumper does not need to produce any sort of diagnostic information.
	sAbiDump, sAbiDumpRE = pctx.RemoteStaticRules("sAbiDump",
		blueprint.RuleParams{
			Command:     "rm -f $out && $reTemplate$sAbiDumper --root-dir . --root-dir $$OUT_DIR:out -o ${out} $in $exportDirs -- $cFlags -w -isystem prebuilts/clang-tools/${config.HostPrebuiltTag}/clang-headers",
			CommandDeps: []string{"$sAbiDumper"},
		}, &remoteexec.REParams{
			Labels:       map[string]string{"type": "abi-dump", "tool": "header-abi-dumper"},
			ExecStrategy: "${config.REAbiDumperExecStrategy}",
			Inputs:       []string{"$sAbiLinkerLibs"},
			Platform: map[string]string{
				remoteexec.PoolKey: "${config.RECXXPool}",
			},
		}, []string{"cFlags", "exportDirs"}, nil)

	_ = pctx.SourcePathVariable("sAbiLinker", "prebuilts/clang-tools/${config.HostPrebuiltTag}/bin/header-abi-linker")
	_ = pctx.SourcePathVariable("sAbiLinkerLibs", "prebuilts/clang-tools/${config.HostPrebuiltTag}/lib64")

	// Rule to combine .dump sAbi dump files from multiple source files into a single .ldump
	// sAbi dump file.
	sAbiLink, sAbiLinkRE = pctx.RemoteStaticRules("sAbiLink",
		blueprint.RuleParams{
			Command:        "$reTemplate$sAbiLinker --root-dir . --root-dir $$OUT_DIR:out -o ${out} $symbolFilter -arch $arch $exportedHeaderFlags @${out}.rsp",
			CommandDeps:    []string{"$sAbiLinker"},
			Rspfile:        "${out}.rsp",
			RspfileContent: "${in}",
		}, &remoteexec.REParams{
			Labels:          map[string]string{"type": "tool", "name": "abi-linker"},
			ExecStrategy:    "${config.REAbiLinkerExecStrategy}",
			Inputs:          []string{"$sAbiLinkerLibs", "${out}.rsp", "$implicitInputs"},
			RSPFiles:        []string{"${out}.rsp"},
			OutputFiles:     []string{"$out"},
			ToolchainInputs: []string{"$sAbiLinker"},
			Platform:        map[string]string{remoteexec.PoolKey: "${config.RECXXPool}"},
		}, []string{"symbolFilter", "arch", "exportedHeaderFlags"}, []string{"implicitInputs"})

	_ = pctx.SourcePathVariable("sAbiDiffer", "prebuilts/clang-tools/${config.HostPrebuiltTag}/bin/header-abi-diff")

	// Rule to compare linked sAbi dump files (.ldump).
	sAbiDiff = pctx.RuleFunc("sAbiDiff",
		func(ctx android.PackageRuleContext) blueprint.RuleParams {
			commandStr := "($sAbiDiffer ${extraFlags} -lib ${libName} -arch ${arch} -o ${out} -new ${in} -old ${referenceDump})"
			commandStr += "|| (echo 'error: Please update ABI references with: $$ANDROID_BUILD_TOP/development/vndk/tools/header-checker/utils/create_reference_dumps.py ${createReferenceDumpFlags} -l ${libName}'"
			commandStr += " && (mkdir -p $$DIST_DIR/abidiffs && cp ${out} $$DIST_DIR/abidiffs/)"
			commandStr += " && exit 1)"
			return blueprint.RuleParams{
				Command:     commandStr,
				CommandDeps: []string{"$sAbiDiffer"},
			}
		},
		"extraFlags", "referenceDump", "libName", "arch", "createReferenceDumpFlags")

	// Rule to unzip a reference abi dump.
	unzipRefSAbiDump = pctx.AndroidStaticRule("unzipRefSAbiDump",
		blueprint.RuleParams{
			Command: "gunzip -c $in > $out",
		})

	// Rule to zip files.
	zip = pctx.AndroidStaticRule("zip",
		blueprint.RuleParams{
			Command:        "${SoongZipCmd} -o ${out} -C $$OUT_DIR -r ${out}.rsp",
			CommandDeps:    []string{"${SoongZipCmd}"},
			Rspfile:        "${out}.rsp",
			RspfileContent: "$in",
		})

	_ = pctx.SourcePathVariable("cxxExtractor",
		"prebuilts/clang-tools/${config.HostPrebuiltTag}/bin/cxx_extractor")
	_ = pctx.SourcePathVariable("kytheVnames", "build/soong/vnames.json")
	_ = pctx.VariableFunc("kytheCorpus",
		func(ctx android.PackageVarContext) string { return ctx.Config().XrefCorpusName() })
	_ = pctx.VariableFunc("kytheCuEncoding",
		func(ctx android.PackageVarContext) string { return ctx.Config().XrefCuEncoding() })

	// Rule to use kythe extractors to generate .kzip files, used to build code cross references.
	kytheExtract = pctx.StaticRule("kythe",
		blueprint.RuleParams{
			Command: `rm -f $out && ` +
				`KYTHE_CORPUS=${kytheCorpus} ` +
				`KYTHE_OUTPUT_FILE=$out ` +
				`KYTHE_VNAMES=$kytheVnames ` +
				`KYTHE_KZIP_ENCODING=${kytheCuEncoding} ` +
				`KYTHE_CANONICALIZE_VNAME_PATHS=prefer-relative ` +
				`$cxxExtractor $cFlags $in `,
			CommandDeps: []string{"$cxxExtractor", "$kytheVnames"},
		},
		"cFlags")
)

func PwdPrefix() string {
	// Darwin doesn't have /proc
	if runtime.GOOS != "darwin" {
		return "PWD=/proc/self/cwd"
	}
	return ""
}

func init() {
	// We run gcc/clang with PWD=/proc/self/cwd to remove $TOP from the
	// debug output. That way two builds in two different directories will
	// create the same output.
	pctx.StaticVariable("relPwd", PwdPrefix())

	pctx.HostBinToolVariable("SoongZipCmd", "soong_zip")
}

// builderFlags contains various types of command line flags (and settings) for use in building
// build statements related to C++.
type builderFlags struct {
	// Global flags (which build system or toolchain is responsible for). These are separate from
	// local flags because they should appear first (so that they may be overridden by local flags).
	globalCommonFlags     string
	globalAsFlags         string
	globalYasmFlags       string
	globalCFlags          string
	globalToolingCFlags   string // A separate set of cFlags for clang LibTooling tools
	globalToolingCppFlags string // A separate set of cppFlags for clang LibTooling tools
	globalConlyFlags      string
	globalCppFlags        string
	globalLdFlags         string

	// Local flags (which individual modules are responsible for). These may override global flags.
	localCommonFlags     string
	localAsFlags         string
	localYasmFlags       string
	localCFlags          string
	localToolingCFlags   string // A separate set of cFlags for clang LibTooling tools
	localToolingCppFlags string // A separate set of cppFlags for clang LibTooling tools
	localConlyFlags      string
	localCppFlags        string
	localLdFlags         string

	libFlags      string // Flags to add to the linker directly after specifying libraries to link.
	extraLibFlags string // Flags to add to the linker last.
	tidyFlags     string // Flags that apply to clang-tidy
	sAbiFlags     string // Flags that apply to header-abi-dumps
	aidlFlags     string // Flags that apply to aidl source files
	rsFlags       string // Flags that apply to renderscript source files
	toolchain     config.Toolchain

	// True if these extra features are enabled.
	sdclang      bool
	tidy         bool
	needTidyFiles bool
	gcovCoverage bool
	sAbiDump     bool
	emitXrefs    bool

	assemblerWithCpp bool // True if .s files should be processed with the c preprocessor.

	systemIncludeFlags string

	proto            android.ProtoFlags
	protoC           bool // If true, compile protos as `.c` files. Otherwise, output as `.cc`.
	protoOptionsFile bool // If true, output a proto options file.

	yacc *YaccProperties
	lex  *LexProperties
}

// StripFlags represents flags related to stripping. This is separate from builderFlags, as these
// flags are useful outside of this package (such as for Rust).
type StripFlags struct {
	Toolchain                     config.Toolchain
	StripKeepSymbols              bool
	StripKeepSymbolsList          string
	StripKeepSymbolsAndDebugFrame bool
	StripKeepMiniDebugInfo        bool
	StripAddGnuDebuglink          bool
	StripUseGnuStrip              bool
}

// Objects is a collection of file paths corresponding to outputs for C++ related build statements.
type Objects struct {
	objFiles      android.Paths
	tidyFiles     android.Paths
	tidyDepFiles  android.Paths // link dependent .tidy files
	coverageFiles android.Paths
	sAbiDumpFiles android.Paths
	kytheFiles    android.Paths
}

func (a Objects) Copy() Objects {
	return Objects{
		objFiles:      append(android.Paths{}, a.objFiles...),
		tidyFiles:     append(android.Paths{}, a.tidyFiles...),
		tidyDepFiles:  append(android.Paths{}, a.tidyDepFiles...),
		coverageFiles: append(android.Paths{}, a.coverageFiles...),
		sAbiDumpFiles: append(android.Paths{}, a.sAbiDumpFiles...),
		kytheFiles:    append(android.Paths{}, a.kytheFiles...),
	}
}

func (a Objects) Append(b Objects) Objects {
	return Objects{
		objFiles:      append(a.objFiles, b.objFiles...),
		tidyFiles:     append(a.tidyFiles, b.tidyFiles...),
		tidyDepFiles:  append(a.tidyDepFiles, b.tidyDepFiles...),
		coverageFiles: append(a.coverageFiles, b.coverageFiles...),
		sAbiDumpFiles: append(a.sAbiDumpFiles, b.sAbiDumpFiles...),
		kytheFiles:    append(a.kytheFiles, b.kytheFiles...),
	}
}

// Generate rules for compiling multiple .c, .cpp, or .S files to individual .o files
func transformSourceToObj(ctx ModuleContext, subdir string, srcFiles, noTidySrcs, timeoutTidySrcs android.Paths,
	flags builderFlags, pathDeps android.Paths, cFlagsDeps android.Paths) Objects {
	// Source files are one-to-one with tidy, coverage, or kythe files, if enabled.
	objFiles := make(android.Paths, len(srcFiles))
	var tidyFiles android.Paths
	noTidySrcsMap := make(map[string]bool)
	var tidyVars string
	if flags.tidy {
		tidyFiles = make(android.Paths, 0, len(srcFiles))
		for _, path := range noTidySrcs {
			noTidySrcsMap[path.String()] = true
		}
		tidyTimeout := ctx.Config().Getenv("TIDY_TIMEOUT")
		if len(tidyTimeout) > 0 {
			tidyVars += "TIDY_TIMEOUT=" + tidyTimeout + " "
			// add timeoutTidySrcs into noTidySrcsMap if TIDY_TIMEOUT is set
			for _, path := range timeoutTidySrcs {
				noTidySrcsMap[path.String()] = true
			}
		}
	}
	var coverageFiles android.Paths
	if flags.gcovCoverage {
		coverageFiles = make(android.Paths, 0, len(srcFiles))
	}
	var kytheFiles android.Paths
	if flags.emitXrefs {
		kytheFiles = make(android.Paths, 0, len(srcFiles))
	}

	// Produce fully expanded flags for use by C tools, C compiles, C++ tools, C++ compiles, and asm compiles
	// respectively.
	toolingCflags := flags.globalCommonFlags + " " +
		flags.globalToolingCFlags + " " +
		flags.globalConlyFlags + " " +
		flags.localCommonFlags + " " +
		flags.localToolingCFlags + " " +
		flags.localConlyFlags + " " +
		flags.systemIncludeFlags

	cflags := flags.globalCommonFlags + " " +
		flags.globalCFlags + " " +
		flags.globalConlyFlags + " " +
		flags.localCommonFlags + " " +
		flags.localCFlags + " " +
		flags.localConlyFlags + " " +
		flags.systemIncludeFlags

	toolingCppflags := flags.globalCommonFlags + " " +
		flags.globalToolingCFlags + " " +
		flags.globalToolingCppFlags + " " +
		flags.localCommonFlags + " " +
		flags.localToolingCFlags + " " +
		flags.localToolingCppFlags + " " +
		flags.systemIncludeFlags

	cppflags := flags.globalCommonFlags + " " +
		flags.globalCFlags + " " +
		flags.globalCppFlags + " " +
		flags.localCommonFlags + " " +
		flags.localCFlags + " " +
		flags.localCppFlags + " " +
		flags.systemIncludeFlags

	asflags := flags.globalCommonFlags + " " +
		flags.globalAsFlags + " " +
		flags.localCommonFlags + " " +
		flags.localAsFlags + " " +
		flags.systemIncludeFlags

	var sAbiDumpFiles android.Paths
	if flags.sAbiDump {
		sAbiDumpFiles = make(android.Paths, 0, len(srcFiles))
	}

	cflags += " ${config.NoOverrideGlobalCflags}"
	toolingCflags += " ${config.NoOverrideGlobalCflags}"
	cppflags += " ${config.NoOverrideGlobalCflags}"
	toolingCppflags += " ${config.NoOverrideGlobalCflags}"

	modulePath := android.PathForModuleSrc(ctx).String()
	if android.IsThirdPartyPath(modulePath) {
		cflags += " ${config.NoOverrideExternalGlobalCflags}"
		toolingCflags += " ${config.NoOverrideExternalGlobalCflags}"
		cppflags += " ${config.NoOverrideExternalGlobalCflags}"
		toolingCppflags += " ${config.NoOverrideExternalGlobalCflags}"
	}

	// Multiple source files have build rules usually share the same cFlags or tidyFlags.
	// Define only one version in this module and share it in multiple build rules.
	// To simplify the code, the shared variables are all named as $flags<nnn>.
	shared := ctx.getSharedFlags()

	// Share flags only when there are multiple files or tidy rules.
	var hasMultipleRules = len(srcFiles) > 1 || flags.tidy

	var shareFlags = func(kind string, flags string) string {
		if !hasMultipleRules || len(flags) < 60 {
			// Modules have long names and so do the module variables.
			// It does not save space by replacing a short name with a long one.
			return flags
		}
		mapKey := kind + flags
		n, ok := shared.flagsMap[mapKey]
		if !ok {
			shared.numSharedFlags += 1
			n = strconv.Itoa(shared.numSharedFlags)
			shared.flagsMap[mapKey] = n
			ctx.Variable(pctx, kind+n, flags)
		}
		return "$" + kind + n
	}

	for i, srcFile := range srcFiles {
		objFile := android.ObjPathWithExt(ctx, subdir, srcFile, "o")

		objFiles[i] = objFile

		// Register compilation build statements. The actual rule used depends on the source file type.
		switch srcFile.Ext() {
		case ".asm":
			ctx.Build(pctx, android.BuildParams{
				Rule:        yasm,
				Description: "yasm " + srcFile.Rel(),
				Output:      objFile,
				Input:       srcFile,
				Implicits:   cFlagsDeps,
				OrderOnly:   pathDeps,
				Args: map[string]string{
					"asFlags": shareFlags("asFlags", flags.globalYasmFlags+" "+flags.localYasmFlags),
				},
			})
			continue
		case ".o":
			objFiles[i] = srcFile
			continue
		}

		var moduleFlags string
		var moduleToolingFlags string

		var ccCmd string
		tidy := flags.tidy
		coverage := flags.gcovCoverage
		dump := flags.sAbiDump
		rule := cc
		emitXref := flags.emitXrefs

		switch srcFile.Ext() {
		case ".s":
			if !flags.assemblerWithCpp {
				rule = ccNoDeps
			}
			fallthrough
		case ".S":
			ccCmd = "clang"
			moduleFlags = asflags
			tidy = false
			coverage = false
			dump = false
			emitXref = false
		case ".c":
			ccCmd = "clang"
			moduleFlags = cflags
			moduleToolingFlags = toolingCflags
		case ".cpp", ".cc", ".cxx", ".mm":
			ccCmd = "clang++"
			moduleFlags = cppflags
			moduleToolingFlags = toolingCppflags
		case ".h", ".hpp":
			ctx.PropertyErrorf("srcs", "Header file %s is not supported, instead use export_include_dirs or local_include_dirs.", srcFile)
			continue
		default:
			ctx.PropertyErrorf("srcs", "File %s has unknown extension. Supported extensions: .s, .S, .c, .cpp, .cc, .cxx, .mm", srcFile)
			continue
		}

		// ccCmd is "clang" or "clang++"
		ccDesc := ccCmd

		var extraFlags string
		if flags.sdclang {
			ccCmd = "${config.SDClangBin}/" + ccCmd
			extraFlags = " ${config.SDClangFlags}"
		} else {
			ccCmd = "${config.ClangBin}/" + ccCmd
		}

		var implicitOutputs android.WritablePaths
		if coverage {
			gcnoFile := android.ObjPathWithExt(ctx, subdir, srcFile, "gcno")
			implicitOutputs = append(implicitOutputs, gcnoFile)
			coverageFiles = append(coverageFiles, gcnoFile)
		}

		ctx.Build(pctx, android.BuildParams{
			Rule:            rule,
			Description:     ccDesc + " " + srcFile.Rel(),
			Output:          objFile,
			ImplicitOutputs: implicitOutputs,
			Input:           srcFile,
			Implicits:       cFlagsDeps,
			OrderOnly:       pathDeps,
			Args: map[string]string{
				"cFlags": shareFlags("cFlags", moduleFlags + extraFlags),
				"ccCmd":  ccCmd, // short and not shared
			},
		})

		// Register post-process build statements (such as for tidy or kythe).
		if emitXref {
			kytheFile := android.ObjPathWithExt(ctx, subdir, srcFile, "kzip")
			ctx.Build(pctx, android.BuildParams{
				Rule:        kytheExtract,
				Description: "Xref C++ extractor " + srcFile.Rel(),
				Output:      kytheFile,
				Input:       srcFile,
				Implicits:   cFlagsDeps,
				OrderOnly:   pathDeps,
				Args: map[string]string{
					"cFlags": shareFlags("cFlags", moduleFlags),
				},
			})
			kytheFiles = append(kytheFiles, kytheFile)
		}

		//  Even with tidy, some src file could be skipped by noTidySrcsMap.
		if tidy && !noTidySrcsMap[srcFile.String()] {
			tidyFile := android.ObjPathWithExt(ctx, subdir, srcFile, "tidy")
			tidyFiles = append(tidyFiles, tidyFile)
			tidyCmd := "${config.ClangBin}/clang-tidy"

			rule := clangTidy
			if ctx.Config().UseRBE() && ctx.Config().IsEnvTrue("RBE_CLANG_TIDY") {
				rule = clangTidyRE
			}

			sharedCFlags := shareFlags("cFlags", moduleFlags)
			srcRelPath := srcFile.Rel()

			// Add the .tidy rule
			ctx.Build(pctx, android.BuildParams{
				Rule:        rule,
				Description: "clang-tidy " + srcRelPath,
				Output:      tidyFile,
				Input:       srcFile,
				Implicits:   cFlagsDeps,
				OrderOnly:   pathDeps,
				Args: map[string]string{
					"cFlags":    sharedCFlags,
					"ccCmd":     ccCmd,
					"clangCmd":  ccDesc,
					"tidyCmd":   tidyCmd,
					"tidyFlags": shareFlags("tidyFlags", config.TidyFlagsForSrcFile(srcFile, flags.tidyFlags)),
					"tidyVars":  tidyVars, // short and not shared
				},
			})
		}

		if dump {
			sAbiDumpFile := android.ObjPathWithExt(ctx, subdir, srcFile, "sdump")
			sAbiDumpFiles = append(sAbiDumpFiles, sAbiDumpFile)

			// TODO(b/226497964): dumpRule = sAbiDumpRE if USE_RBE and RBE_ABI_DUMPER are true.
			dumpRule := sAbiDump
			ctx.Build(pctx, android.BuildParams{
				Rule:        dumpRule,
				Description: "header-abi-dumper " + srcFile.Rel(),
				Output:      sAbiDumpFile,
				Input:       srcFile,
				Implicit:    objFile,
				Implicits:   cFlagsDeps,
				OrderOnly:   pathDeps,
				Args: map[string]string{
					"cFlags":     shareFlags("cFlags", moduleToolingFlags),
					"exportDirs": shareFlags("exportDirs", flags.sAbiFlags),
				},
			})
		}

	}

	var tidyDepFiles android.Paths
	if flags.needTidyFiles {
		tidyDepFiles = tidyFiles
	}
	return Objects{
		objFiles:      objFiles,
		tidyFiles:     tidyFiles,
		tidyDepFiles:  tidyDepFiles,
		coverageFiles: coverageFiles,
		sAbiDumpFiles: sAbiDumpFiles,
		kytheFiles:    kytheFiles,
	}
}

// Generate a rule for compiling multiple .o files to a static library (.a)
func transformObjToStaticLib(ctx android.ModuleContext,
	objFiles android.Paths, wholeStaticLibs android.Paths,
	flags builderFlags, outputFile android.ModuleOutPath, deps android.Paths, validations android.Paths) {

	arCmd := "${config.ClangBin}/llvm-ar"
	if flags.sdclang {
		arCmd = "${config.SDClangBin}/llvm-ar"
	}
	arFlags := ""
	if !ctx.Darwin() {
		arFlags += " --format=gnu"
	}

	if len(wholeStaticLibs) == 0 {
		ctx.Build(pctx, android.BuildParams{
			Rule:        ar,
			Description: "static link " + outputFile.Base(),
			Output:      outputFile,
			Inputs:      objFiles,
			Implicits:   deps,
			Validations: validations,
			Args: map[string]string{
				"arFlags": "crsPD" + arFlags,
				"arCmd":   arCmd,
			},
		})

	} else {
		ctx.Build(pctx, android.BuildParams{
			Rule:        arWithLibs,
			Description: "static link " + outputFile.Base(),
			Output:      outputFile,
			Inputs:      append(objFiles, wholeStaticLibs...),
			Implicits:   deps,
			Args: map[string]string{
				"arCmd":      arCmd,
				"arObjFlags": "crsPD" + arFlags,
				"arObjs":     strings.Join(objFiles.Strings(), " "),
				"arLibFlags": "cqsL" + arFlags,
				"arLibs":     strings.Join(wholeStaticLibs.Strings(), " "),
			},
		})
	}
}

// Generate a rule for compiling multiple .o files, plus static libraries, whole static libraries,
// and shared libraries, to a shared library (.so) or dynamic executable
func transformObjToDynamicBinary(ctx android.ModuleContext,
	objFiles, sharedLibs, staticLibs, lateStaticLibs, wholeStaticLibs, deps, crtBegin, crtEnd android.Paths,
	groupLate bool, flags builderFlags, outputFile android.WritablePath,
	implicitOutputs android.WritablePaths, validations android.Paths) {

	var ldCmd string
	var extraFlags string
	if flags.sdclang {
		ldCmd = "${config.SDClangBin}/clang++"
		extraFlags = " ${config.SDClangFlags}"
	} else {
		ldCmd = "${config.ClangBin}/clang++"
	}

	var libFlagsList []string

	if len(flags.libFlags) > 0 {
		libFlagsList = append(libFlagsList, flags.libFlags)
	}

	if len(wholeStaticLibs) > 0 {
		if ctx.Host() && ctx.Darwin() {
			libFlagsList = append(libFlagsList, android.JoinWithPrefix(wholeStaticLibs.Strings(), "-force_load "))
		} else {
			libFlagsList = append(libFlagsList, "-Wl,--whole-archive ")
			libFlagsList = append(libFlagsList, wholeStaticLibs.Strings()...)
			libFlagsList = append(libFlagsList, "-Wl,--no-whole-archive ")
		}
	}

	libFlagsList = append(libFlagsList, staticLibs.Strings()...)

	if groupLate && !ctx.Darwin() && len(lateStaticLibs) > 0 {
		libFlagsList = append(libFlagsList, "-Wl,--start-group")
	}
	libFlagsList = append(libFlagsList, lateStaticLibs.Strings()...)
	if groupLate && !ctx.Darwin() && len(lateStaticLibs) > 0 {
		libFlagsList = append(libFlagsList, "-Wl,--end-group")
	}

	for _, lib := range sharedLibs {
		libFile := lib.String()
		if ctx.Windows() {
			libFile = pathtools.ReplaceExtension(libFile, "lib")
		}
		libFlagsList = append(libFlagsList, libFile)
	}

	deps = append(deps, staticLibs...)
	deps = append(deps, lateStaticLibs...)
	deps = append(deps, wholeStaticLibs...)
	deps = append(deps, crtBegin...)
	deps = append(deps, crtEnd...)

	rule := ld
	args := map[string]string{
		"ldCmd":         ldCmd,
		"crtBegin":      strings.Join(crtBegin.Strings(), " "),
		"libFlags":      strings.Join(libFlagsList, " "),
		"extraLibFlags": flags.extraLibFlags,
<<<<<<< HEAD
		"ldFlags":       flags.globalLdFlags + " " + flags.localLdFlags + depFileLdFlags + " " + extraFlags,
=======
		"ldFlags":       flags.globalLdFlags + " " + flags.localLdFlags,
>>>>>>> f5c3bdaf
		"crtEnd":        strings.Join(crtEnd.Strings(), " "),
	}
	if ctx.Config().UseRBE() && ctx.Config().IsEnvTrue("RBE_CXX_LINKS") {
		rule = ldRE
		args["implicitOutputs"] = strings.Join(implicitOutputs.Strings(), ",")
		args["implicitInputs"] = strings.Join(deps.Strings(), ",")
	}

	ctx.Build(pctx, android.BuildParams{
		Rule:            rule,
		Description:     "link " + outputFile.Base(),
		Output:          outputFile,
		ImplicitOutputs: implicitOutputs,
		Inputs:          objFiles,
		Implicits:       deps,
		OrderOnly:       sharedLibs,
		Validations:     validations,
		Args:            args,
	})
}

// Generate a rule to combine .dump sAbi dump files from multiple source files
// into a single .ldump sAbi dump file
func transformDumpToLinkedDump(ctx android.ModuleContext, sAbiDumps android.Paths, soFile android.Path,
	baseName, exportedHeaderFlags string, symbolFile android.OptionalPath,
	excludedSymbolVersions, excludedSymbolTags []string) android.OptionalPath {

	outputFile := android.PathForModuleOut(ctx, baseName+".lsdump")

	implicits := android.Paths{soFile}
	symbolFilterStr := "-so " + soFile.String()

	if symbolFile.Valid() {
		implicits = append(implicits, symbolFile.Path())
		symbolFilterStr += " -v " + symbolFile.String()
	}
	for _, ver := range excludedSymbolVersions {
		symbolFilterStr += " --exclude-symbol-version " + ver
	}
	for _, tag := range excludedSymbolTags {
		symbolFilterStr += " --exclude-symbol-tag " + tag
	}
	rule := sAbiLink
	args := map[string]string{
		"symbolFilter":        symbolFilterStr,
		"arch":                ctx.Arch().ArchType.Name,
		"exportedHeaderFlags": exportedHeaderFlags,
	}
	if ctx.Config().UseRBE() && ctx.Config().IsEnvTrue("RBE_ABI_LINKER") {
		rule = sAbiLinkRE
		rbeImplicits := implicits.Strings()
		for _, p := range strings.Split(exportedHeaderFlags, " ") {
			if len(p) > 2 {
				// Exclude the -I prefix.
				rbeImplicits = append(rbeImplicits, p[2:])
			}
		}
		args["implicitInputs"] = strings.Join(rbeImplicits, ",")
	}
	ctx.Build(pctx, android.BuildParams{
		Rule:        rule,
		Description: "header-abi-linker " + outputFile.Base(),
		Output:      outputFile,
		Inputs:      sAbiDumps,
		Implicits:   implicits,
		Args:        args,
	})
	return android.OptionalPathForPath(outputFile)
}

// unzipRefDump registers a build statement to unzip a reference abi dump.
func unzipRefDump(ctx android.ModuleContext, zippedRefDump android.Path, baseName string) android.Path {
	outputFile := android.PathForModuleOut(ctx, baseName+"_ref.lsdump")
	ctx.Build(pctx, android.BuildParams{
		Rule:        unzipRefSAbiDump,
		Description: "gunzip" + outputFile.Base(),
		Output:      outputFile,
		Input:       zippedRefDump,
	})
	return outputFile
}

// sourceAbiDiff registers a build statement to compare linked sAbi dump files (.lsdump).
func sourceAbiDiff(ctx android.ModuleContext, inputDump android.Path, referenceDump android.Path,
	baseName, exportedHeaderFlags string, diffFlags []string,
	checkAllApis, isLlndk, isNdk, isVndkExt bool) android.OptionalPath {

	outputFile := android.PathForModuleOut(ctx, baseName+".abidiff")
	libName := strings.TrimSuffix(baseName, filepath.Ext(baseName))

	var extraFlags []string
	if checkAllApis {
		extraFlags = append(extraFlags, "-check-all-apis")
	} else {
		extraFlags = append(extraFlags,
			"-allow-unreferenced-changes",
			"-allow-unreferenced-elf-symbol-changes")
	}

	if isLlndk || isNdk {
		extraFlags = append(extraFlags, "-consider-opaque-types-different")
	}
	if isVndkExt {
		extraFlags = append(extraFlags, "-allow-extensions")
	}
<<<<<<< HEAD
	var sdclangAbiCheckIgnoreList = []string{
		"libbinder",
		"libhwbinder",
		"libprotobuf-cpp-lite",
		"libprotobuf-cpp-full",
		"libunwindstack",
		"libvixl-arm64",
		"libvixl-arm",
	}
	if config.SDClang && !inList("-advice-only", extraFlags) &&
		inList(ctx.ModuleName(), sdclangAbiCheckIgnoreList) {
		extraFlags = append(extraFlags, "-advice-only")
	}
=======
	// TODO(b/232891473): Simplify the above logic with diffFlags.
	extraFlags = append(extraFlags, diffFlags...)
>>>>>>> f5c3bdaf

	ctx.Build(pctx, android.BuildParams{
		Rule:        sAbiDiff,
		Description: "header-abi-diff " + outputFile.Base(),
		Output:      outputFile,
		Input:       inputDump,
		Implicit:    referenceDump,
		Args: map[string]string{
			"referenceDump":            referenceDump.String(),
			"libName":                  libName,
			"arch":                     ctx.Arch().ArchType.Name,
			"extraFlags":               strings.Join(extraFlags, " "),
			"createReferenceDumpFlags": "",
		},
	})
	return android.OptionalPathForPath(outputFile)
}

// Generate a rule for extracting a table of contents from a shared library (.so)
func TransformSharedObjectToToc(ctx android.ModuleContext, inputFile android.Path, outputFile android.WritablePath) {

	var format string
	if ctx.Darwin() {
		format = "--macho"
	} else if ctx.Windows() {
		format = "--pe"
	} else {
		format = "--elf"
	}

	ctx.Build(pctx, android.BuildParams{
		Rule:        toc,
		Description: "generate toc " + inputFile.Base(),
		Output:      outputFile,
		Input:       inputFile,
		Args: map[string]string{
			"clangBin": "${config.ClangBin}",
			"format":   format,
		},
	})
}

// Generate a rule for compiling multiple .o files to a .o using ld partial linking
func transformObjsToObj(ctx android.ModuleContext, objFiles android.Paths,
	flags builderFlags, outputFile android.WritablePath, deps android.Paths) {

	var ldCmd string
	var extraFlags string
	if flags.sdclang {
		ldCmd = "${config.SDClangBin}/clang++"
		extraFlags = " ${config.SDClangFlags}"
	} else {
		ldCmd = "${config.ClangBin}/clang++"
	}

	rule := partialLd
	args := map[string]string{
		"ldCmd":   ldCmd,
<<<<<<< HEAD
		"ldFlags": flags.globalLdFlags + " " + flags.localLdFlags + depFileLdFlags + " " + extraFlags,
=======
		"ldFlags": flags.globalLdFlags + " " + flags.localLdFlags,
>>>>>>> f5c3bdaf
	}
	if ctx.Config().UseRBE() && ctx.Config().IsEnvTrue("RBE_CXX_LINKS") {
		rule = partialLdRE
		args["inCommaList"] = strings.Join(objFiles.Strings(), ",")
		args["implicitInputs"] = strings.Join(deps.Strings(), ",")
	}
	ctx.Build(pctx, android.BuildParams{
		Rule:        rule,
		Description: "link " + outputFile.Base(),
		Output:      outputFile,
		Inputs:      objFiles,
		Implicits:   deps,
		Args:        args,
	})
}

// Generate a rule for running objcopy --prefix-symbols on a binary
func transformBinaryPrefixSymbols(ctx android.ModuleContext, prefix string, inputFile android.Path,
	flags builderFlags, outputFile android.WritablePath) {

	objcopyCmd := "${config.ClangBin}/llvm-objcopy"

	ctx.Build(pctx, android.BuildParams{
		Rule:        prefixSymbols,
		Description: "prefix symbols " + outputFile.Base(),
		Output:      outputFile,
		Input:       inputFile,
		Args: map[string]string{
			"objcopyCmd": objcopyCmd,
			"prefix":     prefix,
		},
	})
}

// Registers a build statement to invoke `strip` (to discard symbols and data from object files).
func transformStrip(ctx android.ModuleContext, inputFile android.Path,
	outputFile android.WritablePath, flags StripFlags) {

	args := ""
	if flags.StripAddGnuDebuglink {
		args += " --add-gnu-debuglink"
	}
	if flags.StripKeepMiniDebugInfo {
		args += " --keep-mini-debug-info"
	}
	if flags.StripKeepSymbols {
		args += " --keep-symbols"
	}
	if flags.StripKeepSymbolsList != "" {
		args += " -k" + flags.StripKeepSymbolsList
	}
	if flags.StripKeepSymbolsAndDebugFrame {
		args += " --keep-symbols-and-debug-frame"
	}

	ctx.Build(pctx, android.BuildParams{
		Rule:        strip,
		Description: "strip " + outputFile.Base(),
		Output:      outputFile,
		Input:       inputFile,
		Args: map[string]string{
			"args": args,
		},
	})
}

// Registers build statement to invoke `strip` on darwin architecture.
func transformDarwinStrip(ctx android.ModuleContext, inputFile android.Path,
	outputFile android.WritablePath) {

	ctx.Build(pctx, android.BuildParams{
		Rule:        darwinStrip,
		Description: "strip " + outputFile.Base(),
		Output:      outputFile,
		Input:       inputFile,
	})
}

func transformDarwinUniversalBinary(ctx android.ModuleContext, outputFile android.WritablePath, inputFiles ...android.Path) {
	ctx.Build(pctx, android.BuildParams{
		Rule:        darwinLipo,
		Description: "lipo " + outputFile.Base(),
		Output:      outputFile,
		Inputs:      inputFiles,
	})
}

// Registers build statement to zip one or more coverage files.
func transformCoverageFilesToZip(ctx android.ModuleContext,
	inputs Objects, baseName string) android.OptionalPath {

	if len(inputs.coverageFiles) > 0 {
		outputFile := android.PathForModuleOut(ctx, baseName+".zip")

		ctx.Build(pctx, android.BuildParams{
			Rule:        zip,
			Description: "zip " + outputFile.Base(),
			Inputs:      inputs.coverageFiles,
			Output:      outputFile,
		})

		return android.OptionalPathForPath(outputFile)
	}

	return android.OptionalPath{}
}

// Rule to repack an archive (.a) file with a subset of object files.
func transformArchiveRepack(ctx android.ModuleContext, inputFile android.Path,
	outputFile android.WritablePath, objects []string) {

	ctx.Build(pctx, android.BuildParams{
		Rule:        archiveRepack,
		Description: "Repack archive " + outputFile.Base(),
		Output:      outputFile,
		Input:       inputFile,
		Args: map[string]string{
			"objects": strings.Join(objects, " "),
		},
	})
}

func mingwCmd(toolchain config.Toolchain, cmd string) string {
	return filepath.Join(toolchain.GccRoot(), "bin", toolchain.GccTriple()+"-"+cmd)
}<|MERGE_RESOLUTION|>--- conflicted
+++ resolved
@@ -382,12 +382,12 @@
 	toolchain     config.Toolchain
 
 	// True if these extra features are enabled.
-	sdclang      bool
-	tidy         bool
+	sdclang       bool
+	tidy          bool
 	needTidyFiles bool
-	gcovCoverage bool
-	sAbiDump     bool
-	emitXrefs    bool
+	gcovCoverage  bool
+	sAbiDump      bool
+	emitXrefs     bool
 
 	assemblerWithCpp bool // True if .s files should be processed with the c preprocessor.
 
@@ -650,7 +650,7 @@
 			Implicits:       cFlagsDeps,
 			OrderOnly:       pathDeps,
 			Args: map[string]string{
-				"cFlags": shareFlags("cFlags", moduleFlags + extraFlags),
+				"cFlags": shareFlags("cFlags", moduleFlags+extraFlags),
 				"ccCmd":  ccCmd, // short and not shared
 			},
 		})
@@ -850,11 +850,7 @@
 		"crtBegin":      strings.Join(crtBegin.Strings(), " "),
 		"libFlags":      strings.Join(libFlagsList, " "),
 		"extraLibFlags": flags.extraLibFlags,
-<<<<<<< HEAD
-		"ldFlags":       flags.globalLdFlags + " " + flags.localLdFlags + depFileLdFlags + " " + extraFlags,
-=======
-		"ldFlags":       flags.globalLdFlags + " " + flags.localLdFlags,
->>>>>>> f5c3bdaf
+		"ldFlags":       flags.globalLdFlags + " " + flags.localLdFlags + " " + extraFlags,
 		"crtEnd":        strings.Join(crtEnd.Strings(), " "),
 	}
 	if ctx.Config().UseRBE() && ctx.Config().IsEnvTrue("RBE_CXX_LINKS") {
@@ -957,10 +953,11 @@
 	if isLlndk || isNdk {
 		extraFlags = append(extraFlags, "-consider-opaque-types-different")
 	}
+	// TODO(b/232891473): Simplify the above logic with diffFlags.
+	extraFlags = append(extraFlags, diffFlags...)
 	if isVndkExt {
 		extraFlags = append(extraFlags, "-allow-extensions")
 	}
-<<<<<<< HEAD
 	var sdclangAbiCheckIgnoreList = []string{
 		"libbinder",
 		"libhwbinder",
@@ -974,10 +971,6 @@
 		inList(ctx.ModuleName(), sdclangAbiCheckIgnoreList) {
 		extraFlags = append(extraFlags, "-advice-only")
 	}
-=======
-	// TODO(b/232891473): Simplify the above logic with diffFlags.
-	extraFlags = append(extraFlags, diffFlags...)
->>>>>>> f5c3bdaf
 
 	ctx.Build(pctx, android.BuildParams{
 		Rule:        sAbiDiff,
@@ -1036,11 +1029,7 @@
 	rule := partialLd
 	args := map[string]string{
 		"ldCmd":   ldCmd,
-<<<<<<< HEAD
-		"ldFlags": flags.globalLdFlags + " " + flags.localLdFlags + depFileLdFlags + " " + extraFlags,
-=======
-		"ldFlags": flags.globalLdFlags + " " + flags.localLdFlags,
->>>>>>> f5c3bdaf
+		"ldFlags": flags.globalLdFlags + " " + flags.localLdFlags + " " + extraFlags,
 	}
 	if ctx.Config().UseRBE() && ctx.Config().IsEnvTrue("RBE_CXX_LINKS") {
 		rule = partialLdRE
