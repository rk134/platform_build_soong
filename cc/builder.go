--- conflicted
+++ resolved
@@ -857,7 +857,7 @@
 	rule := partialLd
 	args := map[string]string{
 		"ldCmd":   ldCmd,
-		"ldFlags": flags.globalLdFlags + " " + flags.localLdFlags,
+		"ldFlags": flags.globalLdFlags + " " + flags.localLdFlags + " " + extraFlags,
 	}
 	if ctx.Config().IsEnvTrue("RBE_CXX_LINKS") {
 		rule = partialLdRE
@@ -869,14 +869,7 @@
 		Output:      outputFile,
 		Inputs:      objFiles,
 		Implicits:   deps,
-<<<<<<< HEAD
-		Args: map[string]string{
-			"ldCmd":   ldCmd,
-			"ldFlags": flags.globalLdFlags + " " + flags.localLdFlags + " " + extraFlags,
-		},
-=======
 		Args:        args,
->>>>>>> a5467a75
 	})
 }
 
