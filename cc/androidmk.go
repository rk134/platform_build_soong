// Copyright 2015 Google Inc. All rights reserved.
//
// Licensed under the Apache License, Version 2.0 (the "License");
// you may not use this file except in compliance with the License.
// You may obtain a copy of the License at
//
//     http://www.apache.org/licenses/LICENSE-2.0
//
// Unless required by applicable law or agreed to in writing, software
// distributed under the License is distributed on an "AS IS" BASIS,
// WITHOUT WARRANTIES OR CONDITIONS OF ANY KIND, either express or implied.
// See the License for the specific language governing permissions and
// limitations under the License.

package cc

import (
	"fmt"
	"io"
	"path/filepath"
	"strings"

	"android/soong/android"
)

var (
	nativeBridgeSuffix = ".native_bridge"
	productSuffix      = ".product"
	vendorSuffix       = ".vendor"
	ramdiskSuffix      = ".ramdisk"
	recoverySuffix     = ".recovery"
)

type AndroidMkContext interface {
	Name() string
	Target() android.Target
	subAndroidMk(*android.AndroidMkEntries, interface{})
	Arch() android.Arch
	Os() android.OsType
	Host() bool
	UseVndk() bool
	VndkVersion() string
	static() bool
	InRamdisk() bool
	InRecovery() bool
}

type subAndroidMkProvider interface {
	AndroidMkEntries(AndroidMkContext, *android.AndroidMkEntries)
}

func (c *Module) subAndroidMk(entries *android.AndroidMkEntries, obj interface{}) {
	if c.subAndroidMkOnce == nil {
		c.subAndroidMkOnce = make(map[subAndroidMkProvider]bool)
	}
	if androidmk, ok := obj.(subAndroidMkProvider); ok {
		if !c.subAndroidMkOnce[androidmk] {
			c.subAndroidMkOnce[androidmk] = true
			androidmk.AndroidMkEntries(c, entries)
		}
	}
}

func (c *Module) AndroidMkEntries() []android.AndroidMkEntries {
	if c.Properties.HideFromMake || !c.IsForPlatform() {
		return []android.AndroidMkEntries{{
			Disabled: true,
		}}
	}

	entries := android.AndroidMkEntries{
		OutputFile: c.outputFile,
		// TODO(jiyong): add the APEXes providing shared libs to the required modules
		// Currently, adding c.Properties.ApexesProvidingSharedLibs is causing multiple
		// ART APEXes (com.android.art.debug|release) to be installed. And this
		// is breaking some older devices (like marlin) where system.img is small.
		Required: c.Properties.AndroidMkRuntimeLibs,
		Include:  "$(BUILD_SYSTEM)/soong_cc_prebuilt.mk",

		ExtraEntries: []android.AndroidMkExtraEntriesFunc{
			func(entries *android.AndroidMkEntries) {
				if len(c.Properties.Logtags) > 0 {
					entries.AddStrings("LOCAL_LOGTAGS_FILES", c.Properties.Logtags...)
				}
				if len(c.Properties.AndroidMkSharedLibs) > 0 {
					entries.AddStrings("LOCAL_SHARED_LIBRARIES", c.Properties.AndroidMkSharedLibs...)
				}
				if len(c.Properties.AndroidMkStaticLibs) > 0 {
					entries.AddStrings("LOCAL_STATIC_LIBRARIES", c.Properties.AndroidMkStaticLibs...)
				}
				if len(c.Properties.AndroidMkWholeStaticLibs) > 0 {
					entries.AddStrings("LOCAL_WHOLE_STATIC_LIBRARIES", c.Properties.AndroidMkWholeStaticLibs...)
				}
<<<<<<< HEAD
                                if lib, ok := c.compiler.(*libraryDecorator); ok {
                                       fmt.Fprintln(w, "LOCAL_SRC_FILES := "+strings.Join(lib.baseCompiler.srcsBeforeGen.Strings(), " "))
                                }
				fmt.Fprintln(w, "LOCAL_SOONG_LINK_TYPE :=", c.makeLinkType)
=======
				entries.SetString("LOCAL_SOONG_LINK_TYPE", c.makeLinkType)
>>>>>>> c264a50f
				if c.UseVndk() {
					entries.SetBool("LOCAL_USE_VNDK", true)
					if c.IsVndk() && !c.static() {
						entries.SetString("LOCAL_SOONG_VNDK_VERSION", c.VndkVersion())
						// VNDK libraries available to vendor are not installed because
						// they are packaged in VNDK APEX and installed by APEX packages (apex/apex.go)
						if !c.isVndkExt() {
							entries.SetBool("LOCAL_UNINSTALLABLE_MODULE", true)
						}
					}
				}
			},
		},
	}

	for _, feature := range c.features {
		c.subAndroidMk(&entries, feature)
	}

	c.subAndroidMk(&entries, c.compiler)
	c.subAndroidMk(&entries, c.linker)
	if c.sanitize != nil {
		c.subAndroidMk(&entries, c.sanitize)
	}
	c.subAndroidMk(&entries, c.installer)

	entries.SubName += c.Properties.SubName

	return []android.AndroidMkEntries{entries}
}

func androidMkWriteTestData(data android.Paths, ctx AndroidMkContext, entries *android.AndroidMkEntries) {
	var testFiles []string
	for _, d := range data {
		rel := d.Rel()
		path := d.String()
		if !strings.HasSuffix(path, rel) {
			panic(fmt.Errorf("path %q does not end with %q", path, rel))
		}
		path = strings.TrimSuffix(path, rel)
		testFiles = append(testFiles, path+":"+rel)
	}
	if len(testFiles) > 0 {
		entries.ExtraEntries = append(entries.ExtraEntries, func(entries *android.AndroidMkEntries) {
			entries.AddStrings("LOCAL_TEST_DATA", testFiles...)
		})
	}
}

func makeOverrideModuleNames(ctx AndroidMkContext, overrides []string) []string {
	if ctx.Target().NativeBridge == android.NativeBridgeEnabled {
		var result []string
		for _, override := range overrides {
			result = append(result, override+nativeBridgeSuffix)
		}
		return result
	}

	return overrides
}

func (library *libraryDecorator) androidMkWriteExportedFlags(entries *android.AndroidMkEntries) {
	exportedFlags := library.exportedFlags()
	for _, dir := range library.exportedDirs() {
		exportedFlags = append(exportedFlags, "-I"+dir.String())
	}
	for _, dir := range library.exportedSystemDirs() {
		exportedFlags = append(exportedFlags, "-isystem "+dir.String())
	}
	if len(exportedFlags) > 0 {
		entries.AddStrings("LOCAL_EXPORT_CFLAGS", exportedFlags...)
	}
	exportedDeps := library.exportedDeps()
	if len(exportedDeps) > 0 {
		entries.AddStrings("LOCAL_EXPORT_C_INCLUDE_DEPS", exportedDeps.Strings()...)
	}
}

func (library *libraryDecorator) androidMkEntriesWriteAdditionalDependenciesForSourceAbiDiff(entries *android.AndroidMkEntries) {
	if library.sAbiOutputFile.Valid() {
		entries.SetString("LOCAL_ADDITIONAL_DEPENDENCIES",
			"$(LOCAL_ADDITIONAL_DEPENDENCIES) "+library.sAbiOutputFile.String())
		if library.sAbiDiff.Valid() && !library.static() {
			entries.SetString("LOCAL_ADDITIONAL_DEPENDENCIES",
				"$(LOCAL_ADDITIONAL_DEPENDENCIES) "+library.sAbiDiff.String())
			entries.SetString("HEADER_ABI_DIFFS",
				"$(HEADER_ABI_DIFFS) "+library.sAbiDiff.String())
		}
	}
}

// TODO(ccross): remove this once apex/androidmk.go is converted to AndroidMkEntries
func (library *libraryDecorator) androidMkWriteAdditionalDependenciesForSourceAbiDiff(w io.Writer) {
	if library.sAbiOutputFile.Valid() {
		fmt.Fprintln(w, "LOCAL_ADDITIONAL_DEPENDENCIES := $(LOCAL_ADDITIONAL_DEPENDENCIES) ",
			library.sAbiOutputFile.String())
		if library.sAbiDiff.Valid() && !library.static() {
			fmt.Fprintln(w, "LOCAL_ADDITIONAL_DEPENDENCIES := $(LOCAL_ADDITIONAL_DEPENDENCIES) ",
				library.sAbiDiff.String())
			fmt.Fprintln(w, "HEADER_ABI_DIFFS := $(HEADER_ABI_DIFFS) ",
				library.sAbiDiff.String())
		}
	}
}

func (library *libraryDecorator) AndroidMkEntries(ctx AndroidMkContext, entries *android.AndroidMkEntries) {
	if library.static() {
		entries.Class = "STATIC_LIBRARIES"
	} else if library.shared() {
		entries.Class = "SHARED_LIBRARIES"
		entries.ExtraEntries = append(entries.ExtraEntries, func(entries *android.AndroidMkEntries) {
			entries.SetString("LOCAL_SOONG_TOC", library.toc().String())
			if !library.buildStubs() {
				entries.SetString("LOCAL_SOONG_UNSTRIPPED_BINARY", library.unstrippedOutputFile.String())
			}
			if len(library.Properties.Overrides) > 0 {
				entries.SetString("LOCAL_OVERRIDES_MODULES", strings.Join(makeOverrideModuleNames(ctx, library.Properties.Overrides), " "))
			}
			if len(library.post_install_cmds) > 0 {
				entries.SetString("LOCAL_POST_INSTALL_CMD", strings.Join(library.post_install_cmds, "&& "))
			}
		})
	} else if library.header() {
		entries.Class = "HEADER_LIBRARIES"
	}

	entries.DistFile = library.distFile
	entries.ExtraEntries = append(entries.ExtraEntries, func(entries *android.AndroidMkEntries) {
		library.androidMkWriteExportedFlags(entries)
		library.androidMkEntriesWriteAdditionalDependenciesForSourceAbiDiff(entries)

		_, _, ext := android.SplitFileExt(entries.OutputFile.Path().Base())

		entries.SetString("LOCAL_BUILT_MODULE_STEM", "$(LOCAL_MODULE)"+ext)

		if library.coverageOutputFile.Valid() {
			entries.SetString("LOCAL_PREBUILT_COVERAGE_ARCHIVE", library.coverageOutputFile.String())
		}

		if library.useCoreVariant {
			entries.SetBool("LOCAL_UNINSTALLABLE_MODULE", true)
			entries.SetBool("LOCAL_NO_NOTICE_FILE", true)
			entries.SetBool("LOCAL_VNDK_DEPEND_ON_CORE_VARIANT", true)
		}
		if library.checkSameCoreVariant {
			entries.SetBool("LOCAL_CHECK_SAME_VNDK_VARIANTS", true)
		}
	})

	if library.shared() && !library.buildStubs() {
		ctx.subAndroidMk(entries, library.baseInstaller)
	} else {
		entries.ExtraEntries = append(entries.ExtraEntries, func(entries *android.AndroidMkEntries) {
			entries.SetBool("LOCAL_UNINSTALLABLE_MODULE", true)
			if library.buildStubs() {
				entries.SetBool("LOCAL_NO_NOTICE_FILE", true)
			}
		})
	}
	if len(library.Properties.Stubs.Versions) > 0 &&
		android.DirectlyInAnyApex(ctx, ctx.Name()) && !ctx.InRamdisk() && !ctx.InRecovery() && !ctx.UseVndk() &&
		!ctx.static() {
		if !library.buildStubs() {
			entries.SubName = ".bootstrap"
		}
	}
}

func (object *objectLinker) AndroidMkEntries(ctx AndroidMkContext, entries *android.AndroidMkEntries) {
	entries.Class = "STATIC_LIBRARIES"
	entries.ExtraFooters = append(entries.ExtraFooters,
		func(w io.Writer, name, prefix, moduleDir string, entries *android.AndroidMkEntries) {
			out := entries.OutputFile.Path()
			varname := fmt.Sprintf("SOONG_%sOBJECT_%s%s", prefix, name, entries.SubName)

			fmt.Fprintf(w, "\n%s := %s\n", varname, out.String())
			fmt.Fprintln(w, ".KATI_READONLY: "+varname)
		})
}

func (binary *binaryDecorator) AndroidMkEntries(ctx AndroidMkContext, entries *android.AndroidMkEntries) {
	ctx.subAndroidMk(entries, binary.baseInstaller)

	entries.Class = "EXECUTABLES"
	entries.DistFile = binary.distFile
	entries.ExtraEntries = append(entries.ExtraEntries, func(entries *android.AndroidMkEntries) {
		entries.SetString("LOCAL_SOONG_UNSTRIPPED_BINARY", binary.unstrippedOutputFile.String())
		if len(binary.symlinks) > 0 {
			entries.AddStrings("LOCAL_MODULE_SYMLINKS", binary.symlinks...)
		}

		if binary.coverageOutputFile.Valid() {
			entries.SetString("LOCAL_PREBUILT_COVERAGE_ARCHIVE", binary.coverageOutputFile.String())
		}

		if len(binary.Properties.Overrides) > 0 {
			entries.SetString("LOCAL_OVERRIDES_MODULES", strings.Join(makeOverrideModuleNames(ctx, binary.Properties.Overrides), " "))
		}
		if len(binary.post_install_cmds) > 0 {
			entries.SetString("LOCAL_POST_INSTALL_CMD", strings.Join(binary.post_install_cmds, "&& "))
		}
	})
}

func (benchmark *benchmarkDecorator) AndroidMkEntries(ctx AndroidMkContext, entries *android.AndroidMkEntries) {
	ctx.subAndroidMk(entries, benchmark.binaryDecorator)
	entries.Class = "NATIVE_TESTS"
	entries.ExtraEntries = append(entries.ExtraEntries, func(entries *android.AndroidMkEntries) {
		if len(benchmark.Properties.Test_suites) > 0 {
			entries.SetString("LOCAL_COMPATIBILITY_SUITE",
				strings.Join(benchmark.Properties.Test_suites, " "))
		}
		if benchmark.testConfig != nil {
			entries.SetString("LOCAL_FULL_TEST_CONFIG", benchmark.testConfig.String())
		}
		entries.SetBool("LOCAL_NATIVE_BENCHMARK", true)
		if !BoolDefault(benchmark.Properties.Auto_gen_config, true) {
			entries.SetBool("LOCAL_DISABLE_AUTO_GENERATE_TEST_CONFIG", true)
		}
	})

	androidMkWriteTestData(benchmark.data, ctx, entries)
}

func (test *testBinary) AndroidMkEntries(ctx AndroidMkContext, entries *android.AndroidMkEntries) {
	ctx.subAndroidMk(entries, test.binaryDecorator)
	entries.Class = "NATIVE_TESTS"
	if Bool(test.Properties.Test_per_src) {
		entries.SubName = "_" + String(test.binaryDecorator.Properties.Stem)
	}
	entries.ExtraEntries = append(entries.ExtraEntries, func(entries *android.AndroidMkEntries) {
		if len(test.Properties.Test_suites) > 0 {
			entries.SetString("LOCAL_COMPATIBILITY_SUITE",
				strings.Join(test.Properties.Test_suites, " "))
		}
		if test.testConfig != nil {
			entries.SetString("LOCAL_FULL_TEST_CONFIG", test.testConfig.String())
		}
		if !BoolDefault(test.Properties.Auto_gen_config, true) {
			entries.SetBool("LOCAL_DISABLE_AUTO_GENERATE_TEST_CONFIG", true)
		}
	})

	androidMkWriteTestData(test.data, ctx, entries)
}

func (fuzz *fuzzBinary) AndroidMkEntries(ctx AndroidMkContext, entries *android.AndroidMkEntries) {
	ctx.subAndroidMk(entries, fuzz.binaryDecorator)

	var fuzzFiles []string
	for _, d := range fuzz.corpus {
		fuzzFiles = append(fuzzFiles,
			filepath.Dir(fuzz.corpusIntermediateDir.String())+":corpus/"+d.Base())
	}

	for _, d := range fuzz.data {
		fuzzFiles = append(fuzzFiles,
			filepath.Dir(fuzz.dataIntermediateDir.String())+":data/"+d.Rel())
	}

	if fuzz.dictionary != nil {
		fuzzFiles = append(fuzzFiles,
			filepath.Dir(fuzz.dictionary.String())+":"+fuzz.dictionary.Base())
	}

	if fuzz.config != nil {
		fuzzFiles = append(fuzzFiles,
			filepath.Dir(fuzz.config.String())+":config.json")
	}

	entries.ExtraEntries = append(entries.ExtraEntries, func(entries *android.AndroidMkEntries) {
		entries.SetBool("LOCAL_IS_FUZZ_TARGET", true)
		if len(fuzzFiles) > 0 {
			entries.AddStrings("LOCAL_TEST_DATA", fuzzFiles...)
		}
		if fuzz.installedSharedDeps != nil {
			entries.AddStrings("LOCAL_FUZZ_INSTALLED_SHARED_DEPS", fuzz.installedSharedDeps...)
		}
	})
}

func (test *testLibrary) AndroidMkEntries(ctx AndroidMkContext, entries *android.AndroidMkEntries) {
	ctx.subAndroidMk(entries, test.libraryDecorator)
}

func (library *toolchainLibraryDecorator) AndroidMkEntries(ctx AndroidMkContext, entries *android.AndroidMkEntries) {
	entries.Class = "STATIC_LIBRARIES"
	entries.ExtraEntries = append(entries.ExtraEntries, func(entries *android.AndroidMkEntries) {
		_, suffix, _ := android.SplitFileExt(entries.OutputFile.Path().Base())
		entries.SetString("LOCAL_MODULE_SUFFIX", suffix)
	})
}

func (installer *baseInstaller) AndroidMkEntries(ctx AndroidMkContext, entries *android.AndroidMkEntries) {
	// Soong installation is only supported for host modules. Have Make
	// installation trigger Soong installation.
	if ctx.Target().Os.Class == android.Host {
		entries.OutputFile = android.OptionalPathForPath(installer.path)
	}

	entries.ExtraEntries = append(entries.ExtraEntries, func(entries *android.AndroidMkEntries) {
		path, file := filepath.Split(installer.path.ToMakePath().String())
		stem, suffix, _ := android.SplitFileExt(file)
		entries.SetString("LOCAL_MODULE_SUFFIX", suffix)
		entries.SetString("LOCAL_MODULE_PATH", path)
		entries.SetString("LOCAL_MODULE_STEM", stem)
	})
}

func (c *stubDecorator) AndroidMkEntries(ctx AndroidMkContext, entries *android.AndroidMkEntries) {
	entries.SubName = ndkLibrarySuffix + "." + c.properties.ApiLevel
	entries.Class = "SHARED_LIBRARIES"

	entries.ExtraEntries = append(entries.ExtraEntries, func(entries *android.AndroidMkEntries) {
		path, file := filepath.Split(c.installPath.String())
		stem, suffix, _ := android.SplitFileExt(file)
		entries.SetString("LOCAL_MODULE_SUFFIX", suffix)
		entries.SetString("LOCAL_MODULE_PATH", path)
		entries.SetString("LOCAL_MODULE_STEM", stem)
		entries.SetBool("LOCAL_NO_NOTICE_FILE", true)
	})
}

func (c *llndkStubDecorator) AndroidMkEntries(ctx AndroidMkContext, entries *android.AndroidMkEntries) {
	entries.Class = "SHARED_LIBRARIES"

	entries.ExtraEntries = append(entries.ExtraEntries, func(entries *android.AndroidMkEntries) {
		c.libraryDecorator.androidMkWriteExportedFlags(entries)
		_, _, ext := android.SplitFileExt(entries.OutputFile.Path().Base())

		entries.SetString("LOCAL_BUILT_MODULE_STEM", "$(LOCAL_MODULE)"+ext)
		entries.SetBool("LOCAL_UNINSTALLABLE_MODULE", true)
		entries.SetBool("LOCAL_NO_NOTICE_FILE", true)
		entries.SetString("LOCAL_SOONG_TOC", c.toc().String())
	})
}

func (c *vndkPrebuiltLibraryDecorator) AndroidMkEntries(ctx AndroidMkContext, entries *android.AndroidMkEntries) {
	entries.Class = "SHARED_LIBRARIES"

	entries.SubName = c.androidMkSuffix

	entries.ExtraEntries = append(entries.ExtraEntries, func(entries *android.AndroidMkEntries) {
		c.libraryDecorator.androidMkWriteExportedFlags(entries)

		path, file := filepath.Split(c.path.ToMakePath().String())
		stem, suffix, ext := android.SplitFileExt(file)
		entries.SetString("LOCAL_BUILT_MODULE_STEM", "$(LOCAL_MODULE)"+ext)
		entries.SetString("LOCAL_MODULE_SUFFIX", suffix)
		entries.SetString("LOCAL_MODULE_PATH", path)
		entries.SetString("LOCAL_MODULE_STEM", stem)
		if c.tocFile.Valid() {
			entries.SetString("LOCAL_SOONG_TOC", c.tocFile.String())
		}
	})
}

func (c *vendorSnapshotLibraryDecorator) AndroidMkEntries(ctx AndroidMkContext, entries *android.AndroidMkEntries) {
	// Each vendor snapshot is exported to androidMk only when BOARD_VNDK_VERSION != current
	// and the version of the prebuilt is same as BOARD_VNDK_VERSION.
	if c.shared() {
		entries.Class = "SHARED_LIBRARIES"
	} else if c.static() {
		entries.Class = "STATIC_LIBRARIES"
	} else if c.header() {
		entries.Class = "HEADER_LIBRARIES"
	}

	if c.androidMkVendorSuffix {
		entries.SubName = vendorSuffix
	} else {
		entries.SubName = ""
	}

	entries.ExtraEntries = append(entries.ExtraEntries, func(entries *android.AndroidMkEntries) {
		c.libraryDecorator.androidMkWriteExportedFlags(entries)

		if c.shared() || c.static() {
			path, file := filepath.Split(c.path.ToMakePath().String())
			stem, suffix, ext := android.SplitFileExt(file)
			entries.SetString("LOCAL_BUILT_MODULE_STEM", "$(LOCAL_MODULE)"+ext)
			entries.SetString("LOCAL_MODULE_SUFFIX", suffix)
			entries.SetString("LOCAL_MODULE_STEM", stem)
			if c.shared() {
				entries.SetString("LOCAL_MODULE_PATH", path)
			}
			if c.tocFile.Valid() {
				entries.SetString("LOCAL_SOONG_TOC", c.tocFile.String())
			}
		}

		if !c.shared() { // static or header
			entries.SetBool("LOCAL_UNINSTALLABLE_MODULE", true)
		}
	})
}

func (c *vendorSnapshotBinaryDecorator) AndroidMkEntries(ctx AndroidMkContext, entries *android.AndroidMkEntries) {
	entries.Class = "EXECUTABLES"

	if c.androidMkVendorSuffix {
		entries.SubName = vendorSuffix
	} else {
		entries.SubName = ""
	}

	entries.ExtraEntries = append(entries.ExtraEntries, func(entries *android.AndroidMkEntries) {
		entries.AddStrings("LOCAL_MODULE_SYMLINKS", c.Properties.Symlinks...)
	})
}

func (c *ndkPrebuiltStlLinker) AndroidMkEntries(ctx AndroidMkContext, entries *android.AndroidMkEntries) {
	entries.Class = "SHARED_LIBRARIES"
}

func (c *vendorPublicLibraryStubDecorator) AndroidMkEntries(ctx AndroidMkContext, entries *android.AndroidMkEntries) {
	entries.Class = "SHARED_LIBRARIES"
	entries.SubName = vendorPublicLibrarySuffix

	entries.ExtraEntries = append(entries.ExtraEntries, func(entries *android.AndroidMkEntries) {
		c.libraryDecorator.androidMkWriteExportedFlags(entries)
		_, _, ext := android.SplitFileExt(entries.OutputFile.Path().Base())

		entries.SetString("LOCAL_BUILT_MODULE_STEM", "$(LOCAL_MODULE)"+ext)
		entries.SetBool("LOCAL_UNINSTALLABLE_MODULE", true)
		entries.SetBool("LOCAL_NO_NOTICE_FILE", true)
	})
}

func (p *prebuiltLinker) AndroidMkEntries(ctx AndroidMkContext, entries *android.AndroidMkEntries) {
	entries.ExtraEntries = append(entries.ExtraEntries, func(entries *android.AndroidMkEntries) {
		if p.properties.Check_elf_files != nil {
			entries.SetBool("LOCAL_CHECK_ELF_FILES", *p.properties.Check_elf_files)
		} else {
			// soong_cc_prebuilt.mk does not include check_elf_file.mk by default
			// because cc_library_shared and cc_binary use soong_cc_prebuilt.mk as well.
			// In order to turn on prebuilt ABI checker, set `LOCAL_CHECK_ELF_FILES` to
			// true if `p.properties.Check_elf_files` is not specified.
			entries.SetBool("LOCAL_CHECK_ELF_FILES", true)
		}
	})
}

func (p *prebuiltLibraryLinker) AndroidMkEntries(ctx AndroidMkContext, entries *android.AndroidMkEntries) {
	ctx.subAndroidMk(entries, p.libraryDecorator)
	if p.shared() {
		ctx.subAndroidMk(entries, &p.prebuiltLinker)
		androidMkWriteAllowUndefinedSymbols(p.baseLinker, entries)
	}
}

func (p *prebuiltBinaryLinker) AndroidMkEntries(ctx AndroidMkContext, entries *android.AndroidMkEntries) {
	ctx.subAndroidMk(entries, p.binaryDecorator)
	ctx.subAndroidMk(entries, &p.prebuiltLinker)
	androidMkWriteAllowUndefinedSymbols(p.baseLinker, entries)
}

func androidMkWriteAllowUndefinedSymbols(linker *baseLinker, entries *android.AndroidMkEntries) {
	allow := linker.Properties.Allow_undefined_symbols
	if allow != nil {
		entries.ExtraEntries = append(entries.ExtraEntries, func(entries *android.AndroidMkEntries) {
			entries.SetBool("LOCAL_ALLOW_UNDEFINED_SYMBOLS", *allow)
		})
	}
}<|MERGE_RESOLUTION|>--- conflicted
+++ resolved
@@ -91,14 +91,10 @@
 				if len(c.Properties.AndroidMkWholeStaticLibs) > 0 {
 					entries.AddStrings("LOCAL_WHOLE_STATIC_LIBRARIES", c.Properties.AndroidMkWholeStaticLibs...)
 				}
-<<<<<<< HEAD
                                 if lib, ok := c.compiler.(*libraryDecorator); ok {
-                                       fmt.Fprintln(w, "LOCAL_SRC_FILES := "+strings.Join(lib.baseCompiler.srcsBeforeGen.Strings(), " "))
+                                       entries.AddStrings("LOCAL_SRC_FILES", lib.baseCompiler.srcsBeforeGen.Strings()...)
                                 }
-				fmt.Fprintln(w, "LOCAL_SOONG_LINK_TYPE :=", c.makeLinkType)
-=======
 				entries.SetString("LOCAL_SOONG_LINK_TYPE", c.makeLinkType)
->>>>>>> c264a50f
 				if c.UseVndk() {
 					entries.SetBool("LOCAL_USE_VNDK", true)
 					if c.IsVndk() && !c.static() {
