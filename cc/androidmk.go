// Copyright 2015 Google Inc. All rights reserved.
//
// Licensed under the Apache License, Version 2.0 (the "License");
// you may not use this file except in compliance with the License.
// You may obtain a copy of the License at
//
//     http://www.apache.org/licenses/LICENSE-2.0
//
// Unless required by applicable law or agreed to in writing, software
// distributed under the License is distributed on an "AS IS" BASIS,
// WITHOUT WARRANTIES OR CONDITIONS OF ANY KIND, either express or implied.
// See the License for the specific language governing permissions and
// limitations under the License.

package cc

import (
	"github.com/google/blueprint/proptools"

	"fmt"
	"io"
	"path/filepath"
	"strings"

	"android/soong/android"
)

var (
	NativeBridgeSuffix  = ".native_bridge"
	ProductSuffix       = ".product"
	VendorSuffix        = ".vendor"
	RamdiskSuffix       = ".ramdisk"
	VendorRamdiskSuffix = ".vendor_ramdisk"
	RecoverySuffix      = ".recovery"
	sdkSuffix           = ".sdk"
)

type AndroidMkContext interface {
	BaseModuleName() string
	Target() android.Target
	subAndroidMk(*android.AndroidMkEntries, interface{})
	Arch() android.Arch
	Os() android.OsType
	Host() bool
	UseVndk() bool
	VndkVersion() string
	static() bool
	InRamdisk() bool
	InVendorRamdisk() bool
	InRecovery() bool
	NotInPlatform() bool
}

type subAndroidMkProvider interface {
	AndroidMkEntries(AndroidMkContext, *android.AndroidMkEntries)
}

func (c *Module) subAndroidMk(entries *android.AndroidMkEntries, obj interface{}) {
	if c.subAndroidMkOnce == nil {
		c.subAndroidMkOnce = make(map[subAndroidMkProvider]bool)
	}
	if androidmk, ok := obj.(subAndroidMkProvider); ok {
		if !c.subAndroidMkOnce[androidmk] {
			c.subAndroidMkOnce[androidmk] = true
			androidmk.AndroidMkEntries(c, entries)
		}
	}
}

func (c *Module) AndroidMkEntries() []android.AndroidMkEntries {
	if c.hideApexVariantFromMake || c.Properties.HideFromMake {
		return []android.AndroidMkEntries{{
			Disabled: true,
		}}
	}

	entries := android.AndroidMkEntries{
		OutputFile: c.outputFile,
		// TODO(jiyong): add the APEXes providing shared libs to the required
		// modules Currently, adding c.Properties.ApexesProvidingSharedLibs is
		// causing multiple ART APEXes (com.android.art and com.android.art.debug)
		// to be installed. And this is breaking some older devices (like marlin)
		// where system.img is small.
		Required: c.Properties.AndroidMkRuntimeLibs,
		Include:  "$(BUILD_SYSTEM)/soong_cc_rust_prebuilt.mk",

		ExtraEntries: []android.AndroidMkExtraEntriesFunc{
			func(ctx android.AndroidMkExtraEntriesContext, entries *android.AndroidMkEntries) {
				if len(c.Properties.Logtags) > 0 {
					entries.AddStrings("LOCAL_LOGTAGS_FILES", c.Properties.Logtags...)
				}
				// Note: Pass the exact value of AndroidMkSystemSharedLibs to the Make
				// world, even if it is an empty list. In the Make world,
				// LOCAL_SYSTEM_SHARED_LIBRARIES defaults to "none", which is expanded
				// to the default list of system shared libs by the build system.
				// Soong computes the exact list of system shared libs, so we have to
				// override the default value when the list of libs is actually empty.
				entries.SetString("LOCAL_SYSTEM_SHARED_LIBRARIES", strings.Join(c.Properties.AndroidMkSystemSharedLibs, " "))
				if len(c.Properties.AndroidMkSharedLibs) > 0 {
					entries.AddStrings("LOCAL_SHARED_LIBRARIES", c.Properties.AndroidMkSharedLibs...)
				}
				if len(c.Properties.AndroidMkStaticLibs) > 0 {
					entries.AddStrings("LOCAL_STATIC_LIBRARIES", c.Properties.AndroidMkStaticLibs...)
				}
				if len(c.Properties.AndroidMkWholeStaticLibs) > 0 {
					entries.AddStrings("LOCAL_WHOLE_STATIC_LIBRARIES", c.Properties.AndroidMkWholeStaticLibs...)
				}
				if len(c.Properties.AndroidMkHeaderLibs) > 0 {
					entries.AddStrings("LOCAL_HEADER_LIBRARIES", c.Properties.AndroidMkHeaderLibs...)
				}
<<<<<<< HEAD
                                if lib, ok := c.compiler.(*libraryDecorator); ok {
                                       entries.AddStrings("LOCAL_SRC_FILES", lib.baseCompiler.srcsBeforeGen.Strings()...)
                                }
=======
				if len(c.Properties.AndroidMkRuntimeLibs) > 0 {
					entries.AddStrings("LOCAL_RUNTIME_LIBRARIES", c.Properties.AndroidMkRuntimeLibs...)
				}
>>>>>>> 7fd1f6e6
				entries.SetString("LOCAL_SOONG_LINK_TYPE", c.makeLinkType)
				if c.UseVndk() {
					entries.SetBool("LOCAL_USE_VNDK", true)
					if c.IsVndk() && !c.static() {
						entries.SetString("LOCAL_SOONG_VNDK_VERSION", c.VndkVersion())
						// VNDK libraries available to vendor are not installed because
						// they are packaged in VNDK APEX and installed by APEX packages (apex/apex.go)
						if !c.IsVndkExt() {
							entries.SetBool("LOCAL_UNINSTALLABLE_MODULE", true)
						}
					}
				}
				if c.Properties.IsSdkVariant && c.Properties.SdkAndPlatformVariantVisibleToMake {
					// Make the SDK variant uninstallable so that there are not two rules to install
					// to the same location.
					entries.SetBool("LOCAL_UNINSTALLABLE_MODULE", true)
					// Add the unsuffixed name to SOONG_SDK_VARIANT_MODULES so that Make can rewrite
					// dependencies to the .sdk suffix when building a module that uses the SDK.
					entries.SetString("SOONG_SDK_VARIANT_MODULES",
						"$(SOONG_SDK_VARIANT_MODULES) $(patsubst %.sdk,%,$(LOCAL_MODULE))")
				}
			},
		},
		ExtraFooters: []android.AndroidMkExtraFootersFunc{
			func(w io.Writer, name, prefix, moduleDir string) {
				if c.Properties.IsSdkVariant && c.Properties.SdkAndPlatformVariantVisibleToMake &&
					c.CcLibraryInterface() && c.Shared() {
					// Using the SDK variant as a JNI library needs a copy of the .so that
					// is not named .sdk.so so that it can be packaged into the APK with
					// the right name.
					fmt.Fprintln(w, "$(eval $(call copy-one-file,",
						"$(LOCAL_BUILT_MODULE),",
						"$(patsubst %.sdk.so,%.so,$(LOCAL_BUILT_MODULE))))")
				}
			},
		},
	}

	for _, feature := range c.features {
		c.subAndroidMk(&entries, feature)
	}

	c.subAndroidMk(&entries, c.compiler)
	c.subAndroidMk(&entries, c.linker)
	if c.sanitize != nil {
		c.subAndroidMk(&entries, c.sanitize)
	}
	c.subAndroidMk(&entries, c.installer)

	entries.SubName += c.Properties.SubName

	return []android.AndroidMkEntries{entries}
}

func androidMkWriteExtraTestConfigs(extraTestConfigs android.Paths, entries *android.AndroidMkEntries) {
	if len(extraTestConfigs) > 0 {
		entries.ExtraEntries = append(entries.ExtraEntries,
			func(ctx android.AndroidMkExtraEntriesContext, entries *android.AndroidMkEntries) {
				entries.AddStrings("LOCAL_EXTRA_FULL_TEST_CONFIGS", extraTestConfigs.Strings()...)
			})
	}
}

func AndroidMkWriteTestData(data []android.DataPath, entries *android.AndroidMkEntries) {
	testFiles := android.AndroidMkDataPaths(data)
	if len(testFiles) > 0 {
		entries.ExtraEntries = append(entries.ExtraEntries, func(ctx android.AndroidMkExtraEntriesContext, entries *android.AndroidMkEntries) {
			entries.AddStrings("LOCAL_TEST_DATA", testFiles...)
		})
	}
}

func makeOverrideModuleNames(ctx AndroidMkContext, overrides []string) []string {
	if ctx.Target().NativeBridge == android.NativeBridgeEnabled {
		var result []string
		for _, override := range overrides {
			result = append(result, override+NativeBridgeSuffix)
		}
		return result
	}

	return overrides
}

func (library *libraryDecorator) androidMkWriteExportedFlags(entries *android.AndroidMkEntries) {
	var exportedFlags []string
	var includeDirs android.Paths
	var systemIncludeDirs android.Paths
	var exportedDeps android.Paths

	if library.flagExporterInfo != nil {
		exportedFlags = library.flagExporterInfo.Flags
		includeDirs = library.flagExporterInfo.IncludeDirs
		systemIncludeDirs = library.flagExporterInfo.SystemIncludeDirs
		exportedDeps = library.flagExporterInfo.Deps
	} else {
		exportedFlags = library.flagExporter.flags
		includeDirs = library.flagExporter.dirs
		systemIncludeDirs = library.flagExporter.systemDirs
		exportedDeps = library.flagExporter.deps
	}
	for _, dir := range includeDirs {
		exportedFlags = append(exportedFlags, "-I"+dir.String())
	}
	for _, dir := range systemIncludeDirs {
		exportedFlags = append(exportedFlags, "-isystem "+dir.String())
	}
	if len(exportedFlags) > 0 {
		entries.AddStrings("LOCAL_EXPORT_CFLAGS", exportedFlags...)
	}
	if len(exportedDeps) > 0 {
		entries.AddStrings("LOCAL_EXPORT_C_INCLUDE_DEPS", exportedDeps.Strings()...)
	}
}

func (library *libraryDecorator) androidMkEntriesWriteAdditionalDependenciesForSourceAbiDiff(entries *android.AndroidMkEntries) {
	if library.sAbiOutputFile.Valid() {
		entries.SetString("LOCAL_ADDITIONAL_DEPENDENCIES",
			"$(LOCAL_ADDITIONAL_DEPENDENCIES) "+library.sAbiOutputFile.String())
		if library.sAbiDiff.Valid() && !library.static() {
			entries.SetString("LOCAL_ADDITIONAL_DEPENDENCIES",
				"$(LOCAL_ADDITIONAL_DEPENDENCIES) "+library.sAbiDiff.String())
			entries.SetString("HEADER_ABI_DIFFS",
				"$(HEADER_ABI_DIFFS) "+library.sAbiDiff.String())
		}
	}
}

// TODO(ccross): remove this once apex/androidmk.go is converted to AndroidMkEntries
func (library *libraryDecorator) androidMkWriteAdditionalDependenciesForSourceAbiDiff(w io.Writer) {
	if library.sAbiOutputFile.Valid() {
		fmt.Fprintln(w, "LOCAL_ADDITIONAL_DEPENDENCIES := $(LOCAL_ADDITIONAL_DEPENDENCIES) ",
			library.sAbiOutputFile.String())
		if library.sAbiDiff.Valid() && !library.static() {
			fmt.Fprintln(w, "LOCAL_ADDITIONAL_DEPENDENCIES := $(LOCAL_ADDITIONAL_DEPENDENCIES) ",
				library.sAbiDiff.String())
			fmt.Fprintln(w, "HEADER_ABI_DIFFS := $(HEADER_ABI_DIFFS) ",
				library.sAbiDiff.String())
		}
	}
}

func (library *libraryDecorator) AndroidMkEntries(ctx AndroidMkContext, entries *android.AndroidMkEntries) {
	if library.static() {
		entries.Class = "STATIC_LIBRARIES"
	} else if library.shared() {
		entries.Class = "SHARED_LIBRARIES"
		entries.ExtraEntries = append(entries.ExtraEntries, func(_ android.AndroidMkExtraEntriesContext, entries *android.AndroidMkEntries) {
			entries.SetString("LOCAL_SOONG_TOC", library.toc().String())
			if !library.buildStubs() && library.unstrippedOutputFile != nil {
				entries.SetString("LOCAL_SOONG_UNSTRIPPED_BINARY", library.unstrippedOutputFile.String())
			}
			if len(library.Properties.Overrides) > 0 {
				entries.SetString("LOCAL_OVERRIDES_MODULES", strings.Join(makeOverrideModuleNames(ctx, library.Properties.Overrides), " "))
			}
			if len(library.postInstallCmds) > 0 {
				entries.SetString("LOCAL_POST_INSTALL_CMD", strings.Join(library.postInstallCmds, "&& "))
			}
		})
	} else if library.header() {
		entries.Class = "HEADER_LIBRARIES"
	}

	if library.distFile != nil {
		entries.DistFiles = android.MakeDefaultDistFiles(library.distFile)
	}

	entries.ExtraEntries = append(entries.ExtraEntries, func(ctx android.AndroidMkExtraEntriesContext, entries *android.AndroidMkEntries) {
		library.androidMkWriteExportedFlags(entries)
		library.androidMkEntriesWriteAdditionalDependenciesForSourceAbiDiff(entries)

		if entries.OutputFile.Valid() {
			_, _, ext := android.SplitFileExt(entries.OutputFile.Path().Base())
			entries.SetString("LOCAL_BUILT_MODULE_STEM", "$(LOCAL_MODULE)"+ext)
		}

		if library.coverageOutputFile.Valid() {
			entries.SetString("LOCAL_PREBUILT_COVERAGE_ARCHIVE", library.coverageOutputFile.String())
		}

		if library.useCoreVariant {
			entries.SetBool("LOCAL_UNINSTALLABLE_MODULE", true)
			entries.SetBool("LOCAL_NO_NOTICE_FILE", true)
			entries.SetBool("LOCAL_VNDK_DEPEND_ON_CORE_VARIANT", true)
		}
		if library.checkSameCoreVariant {
			entries.SetBool("LOCAL_CHECK_SAME_VNDK_VARIANTS", true)
		}
	})

	if library.shared() && !library.buildStubs() {
		ctx.subAndroidMk(entries, library.baseInstaller)
	} else {
		if library.buildStubs() && library.stubsVersion() != "" {
			entries.SubName = "." + library.stubsVersion()
		}
		entries.ExtraEntries = append(entries.ExtraEntries, func(ctx android.AndroidMkExtraEntriesContext, entries *android.AndroidMkEntries) {
			// library.makeUninstallable() depends on this to bypass HideFromMake() for
			// static libraries.
			entries.SetBool("LOCAL_UNINSTALLABLE_MODULE", true)
			if library.buildStubs() {
				entries.SetBool("LOCAL_NO_NOTICE_FILE", true)
			}
		})
	}
	// If a library providing a stub is included in an APEX, the private APIs of the library
	// is accessible only inside the APEX. From outside of the APEX, clients can only use the
	// public APIs via the stub. To enforce this, the (latest version of the) stub gets the
	// name of the library. The impl library instead gets the `.bootstrap` suffix to so that
	// they can be exceptionally used directly when APEXes are not available (e.g. during the
	// very early stage in the boot process).
	if len(library.Properties.Stubs.Versions) > 0 && !ctx.Host() && ctx.NotInPlatform() &&
		!ctx.InRamdisk() && !ctx.InVendorRamdisk() && !ctx.InRecovery() && !ctx.UseVndk() && !ctx.static() {
		if library.buildStubs() && library.isLatestStubVersion() {
			entries.SubName = ""
		}
		if !library.buildStubs() {
			entries.SubName = ".bootstrap"
		}
	}
}

func (object *objectLinker) AndroidMkEntries(ctx AndroidMkContext, entries *android.AndroidMkEntries) {
	entries.Class = "STATIC_LIBRARIES"
	entries.ExtraFooters = append(entries.ExtraFooters,
		func(w io.Writer, name, prefix, moduleDir string) {
			out := entries.OutputFile.Path()
			varname := fmt.Sprintf("SOONG_%sOBJECT_%s%s", prefix, name, entries.SubName)

			fmt.Fprintf(w, "\n%s := %s\n", varname, out.String())
			fmt.Fprintln(w, ".KATI_READONLY: "+varname)
		})
}

func (binary *binaryDecorator) AndroidMkEntries(ctx AndroidMkContext, entries *android.AndroidMkEntries) {
	ctx.subAndroidMk(entries, binary.baseInstaller)

	entries.Class = "EXECUTABLES"
	entries.DistFiles = binary.distFiles
	entries.ExtraEntries = append(entries.ExtraEntries, func(_ android.AndroidMkExtraEntriesContext, entries *android.AndroidMkEntries) {
		entries.SetString("LOCAL_SOONG_UNSTRIPPED_BINARY", binary.unstrippedOutputFile.String())
		if len(binary.symlinks) > 0 {
			entries.AddStrings("LOCAL_MODULE_SYMLINKS", binary.symlinks...)
		}

		if binary.coverageOutputFile.Valid() {
			entries.SetString("LOCAL_PREBUILT_COVERAGE_ARCHIVE", binary.coverageOutputFile.String())
		}

		if len(binary.Properties.Overrides) > 0 {
			entries.SetString("LOCAL_OVERRIDES_MODULES", strings.Join(makeOverrideModuleNames(ctx, binary.Properties.Overrides), " "))
		}
		if len(binary.postInstallCmds) > 0 {
			entries.SetString("LOCAL_POST_INSTALL_CMD", strings.Join(binary.postInstallCmds, "&& "))
		}
	})
}

func (benchmark *benchmarkDecorator) AndroidMkEntries(ctx AndroidMkContext, entries *android.AndroidMkEntries) {
	ctx.subAndroidMk(entries, benchmark.binaryDecorator)
	entries.Class = "NATIVE_TESTS"
	entries.ExtraEntries = append(entries.ExtraEntries, func(ctx android.AndroidMkExtraEntriesContext, entries *android.AndroidMkEntries) {
		if len(benchmark.Properties.Test_suites) > 0 {
			entries.AddCompatibilityTestSuites(benchmark.Properties.Test_suites...)
		}
		if benchmark.testConfig != nil {
			entries.SetString("LOCAL_FULL_TEST_CONFIG", benchmark.testConfig.String())
		}
		entries.SetBool("LOCAL_NATIVE_BENCHMARK", true)
		if !BoolDefault(benchmark.Properties.Auto_gen_config, true) {
			entries.SetBool("LOCAL_DISABLE_AUTO_GENERATE_TEST_CONFIG", true)
		}
	})
	dataPaths := []android.DataPath{}
	for _, srcPath := range benchmark.data {
		dataPaths = append(dataPaths, android.DataPath{SrcPath: srcPath})
	}
	AndroidMkWriteTestData(dataPaths, entries)
}

func (test *testBinary) AndroidMkEntries(ctx AndroidMkContext, entries *android.AndroidMkEntries) {
	ctx.subAndroidMk(entries, test.binaryDecorator)
	entries.Class = "NATIVE_TESTS"
	if Bool(test.Properties.Test_per_src) {
		entries.SubName = "_" + String(test.binaryDecorator.Properties.Stem)
	}
	entries.ExtraEntries = append(entries.ExtraEntries, func(ctx android.AndroidMkExtraEntriesContext, entries *android.AndroidMkEntries) {
		if len(test.Properties.Test_suites) > 0 {
			entries.AddCompatibilityTestSuites(test.Properties.Test_suites...)
		}
		if test.testConfig != nil {
			entries.SetString("LOCAL_FULL_TEST_CONFIG", test.testConfig.String())
		}
		if !BoolDefault(test.Properties.Auto_gen_config, true) {
			entries.SetBool("LOCAL_DISABLE_AUTO_GENERATE_TEST_CONFIG", true)
		}
		entries.AddStrings("LOCAL_TEST_MAINLINE_MODULES", test.Properties.Test_mainline_modules...)
		if Bool(test.Properties.Test_options.Unit_test) {
			entries.SetBool("LOCAL_IS_UNIT_TEST", true)
		}

		entries.SetBoolIfTrue("LOCAL_COMPATIBILITY_PER_TESTCASE_DIRECTORY", Bool(test.Properties.Per_testcase_directory))
		if len(test.Properties.Data_bins) > 0 {
			entries.AddStrings("LOCAL_TEST_DATA_BINS", test.Properties.Data_bins...)
		}
	})

	AndroidMkWriteTestData(test.data, entries)
	androidMkWriteExtraTestConfigs(test.extraTestConfigs, entries)
}

func (fuzz *fuzzBinary) AndroidMkEntries(ctx AndroidMkContext, entries *android.AndroidMkEntries) {
	ctx.subAndroidMk(entries, fuzz.binaryDecorator)

	var fuzzFiles []string
	for _, d := range fuzz.fuzzPackagedModule.Corpus {
		fuzzFiles = append(fuzzFiles,
			filepath.Dir(fuzz.fuzzPackagedModule.CorpusIntermediateDir.String())+":corpus/"+d.Base())
	}

	for _, d := range fuzz.fuzzPackagedModule.Data {
		fuzzFiles = append(fuzzFiles,
			filepath.Dir(fuzz.fuzzPackagedModule.DataIntermediateDir.String())+":data/"+d.Rel())
	}

	if fuzz.fuzzPackagedModule.Dictionary != nil {
		fuzzFiles = append(fuzzFiles,
			filepath.Dir(fuzz.fuzzPackagedModule.Dictionary.String())+":"+fuzz.fuzzPackagedModule.Dictionary.Base())
	}

	if fuzz.fuzzPackagedModule.Config != nil {
		fuzzFiles = append(fuzzFiles,
			filepath.Dir(fuzz.fuzzPackagedModule.Config.String())+":config.json")
	}

	entries.ExtraEntries = append(entries.ExtraEntries, func(ctx android.AndroidMkExtraEntriesContext, entries *android.AndroidMkEntries) {
		entries.SetBool("LOCAL_IS_FUZZ_TARGET", true)
		if len(fuzzFiles) > 0 {
			entries.AddStrings("LOCAL_TEST_DATA", fuzzFiles...)
		}
		if fuzz.installedSharedDeps != nil {
			entries.AddStrings("LOCAL_FUZZ_INSTALLED_SHARED_DEPS", fuzz.installedSharedDeps...)
		}
	})
}

func (test *testLibrary) AndroidMkEntries(ctx AndroidMkContext, entries *android.AndroidMkEntries) {
	ctx.subAndroidMk(entries, test.libraryDecorator)
}

func (installer *baseInstaller) AndroidMkEntries(ctx AndroidMkContext, entries *android.AndroidMkEntries) {
	if installer.path == (android.InstallPath{}) {
		return
	}

	entries.ExtraEntries = append(entries.ExtraEntries, func(ctx android.AndroidMkExtraEntriesContext, entries *android.AndroidMkEntries) {
		path, file := filepath.Split(installer.path.String())
		stem, suffix, _ := android.SplitFileExt(file)
		entries.SetString("LOCAL_MODULE_SUFFIX", suffix)
		entries.SetString("LOCAL_MODULE_PATH", path)
		entries.SetString("LOCAL_MODULE_STEM", stem)
	})
}

func (c *stubDecorator) AndroidMkEntries(ctx AndroidMkContext, entries *android.AndroidMkEntries) {
	entries.SubName = ndkLibrarySuffix + "." + c.apiLevel.String()
	entries.Class = "SHARED_LIBRARIES"

	if !c.buildStubs() {
		entries.Disabled = true
		return
	}

	entries.ExtraEntries = append(entries.ExtraEntries, func(ctx android.AndroidMkExtraEntriesContext, entries *android.AndroidMkEntries) {
		path, file := filepath.Split(c.installPath.String())
		stem, suffix, _ := android.SplitFileExt(file)
		entries.SetString("LOCAL_MODULE_SUFFIX", suffix)
		entries.SetString("LOCAL_MODULE_PATH", path)
		entries.SetString("LOCAL_MODULE_STEM", stem)
		entries.SetBool("LOCAL_NO_NOTICE_FILE", true)
		if c.parsedCoverageXmlPath.String() != "" {
			entries.SetString("SOONG_NDK_API_XML", "$(SOONG_NDK_API_XML) "+c.parsedCoverageXmlPath.String())
		}
	})
}

func (c *vndkPrebuiltLibraryDecorator) AndroidMkEntries(ctx AndroidMkContext, entries *android.AndroidMkEntries) {
	entries.Class = "SHARED_LIBRARIES"

	entries.SubName = c.androidMkSuffix

	entries.ExtraEntries = append(entries.ExtraEntries, func(ctx android.AndroidMkExtraEntriesContext, entries *android.AndroidMkEntries) {
		c.libraryDecorator.androidMkWriteExportedFlags(entries)

		// Specifying stem is to pass check_elf_files when vendor modules link against vndk prebuilt.
		// We can't use install path because VNDKs are not installed. Instead, Srcs is directly used.
		_, file := filepath.Split(c.properties.Srcs[0])
		stem, suffix, ext := android.SplitFileExt(file)
		entries.SetString("LOCAL_BUILT_MODULE_STEM", "$(LOCAL_MODULE)"+ext)
		entries.SetString("LOCAL_MODULE_SUFFIX", suffix)
		entries.SetString("LOCAL_MODULE_STEM", stem)

		if c.tocFile.Valid() {
			entries.SetString("LOCAL_SOONG_TOC", c.tocFile.String())
		}

		// VNDK libraries available to vendor are not installed because
		// they are packaged in VNDK APEX and installed by APEX packages (apex/apex.go)
		entries.SetBool("LOCAL_UNINSTALLABLE_MODULE", true)
	})
}

func (c *snapshotLibraryDecorator) AndroidMkEntries(ctx AndroidMkContext, entries *android.AndroidMkEntries) {
	// Each vendor snapshot is exported to androidMk only when BOARD_VNDK_VERSION != current
	// and the version of the prebuilt is same as BOARD_VNDK_VERSION.
	if c.shared() {
		entries.Class = "SHARED_LIBRARIES"
	} else if c.static() {
		entries.Class = "STATIC_LIBRARIES"
	} else if c.header() {
		entries.Class = "HEADER_LIBRARIES"
	}

	entries.SubName = ""

	if c.sanitizerProperties.CfiEnabled {
		entries.SubName += ".cfi"
	}

	entries.SubName += c.baseProperties.Androidmk_suffix

	entries.ExtraEntries = append(entries.ExtraEntries, func(ctx android.AndroidMkExtraEntriesContext, entries *android.AndroidMkEntries) {
		c.libraryDecorator.androidMkWriteExportedFlags(entries)

		if c.shared() || c.static() {
			src := c.path.String()
			// For static libraries which aren't installed, directly use Src to extract filename.
			// This is safe: generated snapshot modules have a real path as Src, not a module
			if c.static() {
				src = proptools.String(c.properties.Src)
			}
			path, file := filepath.Split(src)
			stem, suffix, ext := android.SplitFileExt(file)
			entries.SetString("LOCAL_BUILT_MODULE_STEM", "$(LOCAL_MODULE)"+ext)
			entries.SetString("LOCAL_MODULE_SUFFIX", suffix)
			entries.SetString("LOCAL_MODULE_STEM", stem)
			if c.shared() {
				entries.SetString("LOCAL_MODULE_PATH", path)
			}
			if c.tocFile.Valid() {
				entries.SetString("LOCAL_SOONG_TOC", c.tocFile.String())
			}
		}

		if !c.shared() { // static or header
			entries.SetBool("LOCAL_UNINSTALLABLE_MODULE", true)
		}
	})
}

func (c *snapshotBinaryDecorator) AndroidMkEntries(ctx AndroidMkContext, entries *android.AndroidMkEntries) {
	entries.Class = "EXECUTABLES"
	entries.SubName = c.baseProperties.Androidmk_suffix
}

func (c *snapshotObjectLinker) AndroidMkEntries(ctx AndroidMkContext, entries *android.AndroidMkEntries) {
	entries.Class = "STATIC_LIBRARIES"
	entries.SubName = c.baseProperties.Androidmk_suffix

	entries.ExtraFooters = append(entries.ExtraFooters,
		func(w io.Writer, name, prefix, moduleDir string) {
			out := entries.OutputFile.Path()
			varname := fmt.Sprintf("SOONG_%sOBJECT_%s%s", prefix, name, entries.SubName)

			fmt.Fprintf(w, "\n%s := %s\n", varname, out.String())
			fmt.Fprintln(w, ".KATI_READONLY: "+varname)
		})
}

func (c *ndkPrebuiltStlLinker) AndroidMkEntries(ctx AndroidMkContext, entries *android.AndroidMkEntries) {
	entries.Class = "SHARED_LIBRARIES"
}

func (p *prebuiltLinker) AndroidMkEntries(ctx AndroidMkContext, entries *android.AndroidMkEntries) {
	entries.ExtraEntries = append(entries.ExtraEntries, func(ctx android.AndroidMkExtraEntriesContext, entries *android.AndroidMkEntries) {
		if p.properties.Check_elf_files != nil {
			entries.SetBool("LOCAL_CHECK_ELF_FILES", *p.properties.Check_elf_files)
		} else {
			// soong_cc_rust_prebuilt.mk does not include check_elf_file.mk by default
			// because cc_library_shared and cc_binary use soong_cc_rust_prebuilt.mk as well.
			// In order to turn on prebuilt ABI checker, set `LOCAL_CHECK_ELF_FILES` to
			// true if `p.properties.Check_elf_files` is not specified.
			entries.SetBool("LOCAL_CHECK_ELF_FILES", true)
		}
	})
}

func (p *prebuiltLibraryLinker) AndroidMkEntries(ctx AndroidMkContext, entries *android.AndroidMkEntries) {
	ctx.subAndroidMk(entries, p.libraryDecorator)
	if p.shared() {
		ctx.subAndroidMk(entries, &p.prebuiltLinker)
		androidMkWriteAllowUndefinedSymbols(p.baseLinker, entries)
	}
}

func (p *prebuiltBinaryLinker) AndroidMkEntries(ctx AndroidMkContext, entries *android.AndroidMkEntries) {
	ctx.subAndroidMk(entries, p.binaryDecorator)
	ctx.subAndroidMk(entries, &p.prebuiltLinker)
	androidMkWriteAllowUndefinedSymbols(p.baseLinker, entries)
}

func androidMkWriteAllowUndefinedSymbols(linker *baseLinker, entries *android.AndroidMkEntries) {
	allow := linker.Properties.Allow_undefined_symbols
	if allow != nil {
		entries.ExtraEntries = append(entries.ExtraEntries, func(ctx android.AndroidMkExtraEntriesContext, entries *android.AndroidMkEntries) {
			entries.SetBool("LOCAL_ALLOW_UNDEFINED_SYMBOLS", *allow)
		})
	}
}<|MERGE_RESOLUTION|>--- conflicted
+++ resolved
@@ -108,15 +108,12 @@
 				if len(c.Properties.AndroidMkHeaderLibs) > 0 {
 					entries.AddStrings("LOCAL_HEADER_LIBRARIES", c.Properties.AndroidMkHeaderLibs...)
 				}
-<<<<<<< HEAD
-                                if lib, ok := c.compiler.(*libraryDecorator); ok {
-                                       entries.AddStrings("LOCAL_SRC_FILES", lib.baseCompiler.srcsBeforeGen.Strings()...)
-                                }
-=======
 				if len(c.Properties.AndroidMkRuntimeLibs) > 0 {
 					entries.AddStrings("LOCAL_RUNTIME_LIBRARIES", c.Properties.AndroidMkRuntimeLibs...)
 				}
->>>>>>> 7fd1f6e6
+				if lib, ok := c.compiler.(*libraryDecorator); ok {
+					entries.AddStrings("LOCAL_SRC_FILES", lib.baseCompiler.srcsBeforeGen.Strings()...)
+				}
 				entries.SetString("LOCAL_SOONG_LINK_TYPE", c.makeLinkType)
 				if c.UseVndk() {
 					entries.SetBool("LOCAL_USE_VNDK", true)
