--- conflicted
+++ resolved
@@ -436,7 +436,6 @@
 		}
 	}
 
-<<<<<<< HEAD
 	if s.Integer_overflow == nil && ctx.Config().IntegerOverflowEnabledForPath(ctx.ModuleDir()) && ctx.Arch().ArchType == android.Arm64 {
 		s.Integer_overflow = proptools.BoolPtr(true)
 	}
@@ -466,12 +465,8 @@
         s.Integer_overflow = nil
 	}
 
-	// Enable CFI for all components in the include paths (for Aarch64 only)
-	if s.Cfi == nil && ctx.Config().CFIEnabledForPath(ctx.ModuleDir()) && ctx.Arch().ArchType == android.Arm64 {
-=======
 	// Enable CFI for non-host components in the include paths
 	if s.Cfi == nil && ctx.Config().CFIEnabledForPath(ctx.ModuleDir()) && !ctx.Host() {
->>>>>>> 4424a3a3
 		s.Cfi = proptools.BoolPtr(true)
 		if inList("cfi", ctx.Config().SanitizeDeviceDiag()) {
 			s.Diag.Cfi = proptools.BoolPtr(true)
