--- conflicted
+++ resolved
@@ -2128,93 +2128,13 @@
 	c.Properties.AndroidMkSystemSharedLibs = deps.SystemSharedLibs
 
 	var snapshotInfo *SnapshotInfo
-<<<<<<< HEAD
-	getSnapshot := func() SnapshotInfo {
-		// Only device modules with BOARD_VNDK_VERSION uses snapshot.  Others use the zero value of
-		// SnapshotInfo, which provides no mappings.
-		if snapshotInfo == nil && c.Device() {
-			// Only retrieve the snapshot on demand in order to avoid circular dependencies
-			// between the modules in the snapshot and the snapshot itself.
-			var snapshotModule []blueprint.Module
-			if c.InVendor() && c.VndkVersion() == actx.DeviceConfig().VndkVersion() {
-				snapshotModule = ctx.AddVariationDependencies(nil, nil, "vendor_snapshot")
-			} else if recoverySnapshotVersion := actx.DeviceConfig().RecoverySnapshotVersion(); recoverySnapshotVersion != "current" && recoverySnapshotVersion != "" && c.InRecovery() {
-				snapshotModule = ctx.AddVariationDependencies(nil, nil, "recovery_snapshot")
-			} else if ramdiskSnapshotVersion := actx.DeviceConfig().RamdiskSnapshotVersion(); ramdiskSnapshotVersion != "current" && ramdiskSnapshotVersion != "" && c.InRamdisk() {
-				snapshotModule = ctx.AddVariationDependencies(nil, nil, "ramdisk_snapshot")
-			}
-			if len(snapshotModule) > 0 && snapshotModule[0] != nil {
-				snapshot := ctx.OtherModuleProvider(snapshotModule[0], SnapshotInfoProvider).(SnapshotInfo)
-				snapshotInfo = &snapshot
-				// republish the snapshot for use in later mutators on this module
-				ctx.SetProvider(SnapshotInfoProvider, snapshot)
-			}
-		}
-		if snapshotInfo == nil {
-			snapshotInfo = &SnapshotInfo{}
-		}
-		return *snapshotInfo
-	}
-
-	rewriteSnapshotLib := func(lib string, snapshotMap map[string]string) string {
-		if snapshot, ok := snapshotMap[lib]; ok {
-			return snapshot
-		}
-
-		return lib
-	}
-=======
->>>>>>> bc1fe2a0
 
 	variantNdkLibs := []string{}
 	variantLateNdkLibs := []string{}
 	if ctx.Os() == android.Android {
-<<<<<<< HEAD
-		// rewriteLibs takes a list of names of shared libraries and scans it for three types
-		// of names:
-		//
-		// 1. Name of an NDK library that refers to a prebuilt module.
-		//    For each of these, it adds the name of the prebuilt module (which will be in
-		//    prebuilts/ndk) to the list of nonvariant libs.
-		// 2. Name of an NDK library that refers to an ndk_library module.
-		//    For each of these, it adds the name of the ndk_library module to the list of
-		//    variant libs.
-		// 3. Anything else (so anything that isn't an NDK library).
-		//    It adds these to the nonvariantLibs list.
-		//
-		// The caller can then know to add the variantLibs dependencies differently from the
-		// nonvariantLibs
-
-		rewriteLibs := func(list []string) (nonvariantLibs []string, variantLibs []string) {
-			variantLibs = []string{}
-			nonvariantLibs = []string{}
-			for _, entry := range list {
-				// strip #version suffix out
-				name, _ := StubsLibNameAndVersion(entry)
-				if c.InRecovery() {
-					nonvariantLibs = append(nonvariantLibs, rewriteSnapshotLib(entry, getSnapshot().SharedLibs))
-				} else if c.InRamdisk() {
-					nonvariantLibs = append(nonvariantLibs, rewriteSnapshotLib(entry, getSnapshot().SharedLibs))
-				} else if ctx.useSdk() && inList(name, *getNDKKnownLibs(ctx.Config())) {
-					variantLibs = append(variantLibs, name+ndkLibrarySuffix)
-				} else if ctx.useVndk() {
-					nonvariantLibs = append(nonvariantLibs, rewriteSnapshotLib(entry, getSnapshot().SharedLibs))
-				} else {
-					// put name#version back
-					nonvariantLibs = append(nonvariantLibs, entry)
-				}
-			}
-			return nonvariantLibs, variantLibs
-		}
-
-		deps.SharedLibs, variantNdkLibs = rewriteLibs(deps.SharedLibs)
-		deps.LateSharedLibs, variantLateNdkLibs = rewriteLibs(deps.LateSharedLibs)
-		deps.ReexportSharedLibHeaders, _ = rewriteLibs(deps.ReexportSharedLibHeaders)
-=======
 		deps.SharedLibs, variantNdkLibs = RewriteLibs(c, &snapshotInfo, actx, ctx.Config(), deps.SharedLibs)
 		deps.LateSharedLibs, variantLateNdkLibs = RewriteLibs(c, &snapshotInfo, actx, ctx.Config(), deps.LateSharedLibs)
 		deps.ReexportSharedLibHeaders, _ = RewriteLibs(c, &snapshotInfo, actx, ctx.Config(), deps.ReexportSharedLibHeaders)
->>>>>>> bc1fe2a0
 
 		for idx, lib := range deps.RuntimeLibs {
 			deps.RuntimeLibs[idx] = RewriteSnapshotLib(lib, GetSnapshot(c, &snapshotInfo, actx).SharedLibs)
@@ -2929,11 +2849,7 @@
 						c.Properties.AndroidMkStaticLibs, makeLibName)
 				}
 				// Record BaseLibName for snapshots.
-<<<<<<< HEAD
-				c.Properties.SnapshotStaticLibs = append(c.Properties.SnapshotStaticLibs, baseLibName(depName))
-=======
 				c.Properties.SnapshotStaticLibs = append(c.Properties.SnapshotStaticLibs, BaseLibName(depName))
->>>>>>> bc1fe2a0
 			}
 		} else if !c.IsStubs() {
 			// Stubs lib doesn't link to the runtime lib, object, crt, etc. dependencies.
