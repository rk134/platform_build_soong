--- conflicted
+++ resolved
@@ -17,10 +17,6 @@
 import (
 	"encoding/json"
 	"errors"
-<<<<<<< HEAD
-	"fmt"
-=======
->>>>>>> 0d0e4bb4
 	"path/filepath"
 	"sort"
 	"strings"
@@ -210,24 +206,10 @@
 	modulePathsKey                   = android.NewOnceKey("modulePaths")
 	vndkSnapshotOutputsKey           = android.NewOnceKey("vndkSnapshotOutputs")
 	vndkLibrariesLock                sync.Mutex
-<<<<<<< HEAD
-)
-
-type vndkSnapshotOutputPaths struct {
-	configs         android.Paths
-	notices         android.Paths
-	vndkCoreLibs    android.Paths
-	vndkCoreLibs2nd android.Paths
-	vndkSpLibs      android.Paths
-	vndkSpLibs2nd   android.Paths
-}
-
-=======
 
 	headerExts = []string{".h", ".hh", ".hpp", ".hxx", ".h++", ".inl", ".inc", ".ipp", ".h.generic"}
 )
 
->>>>>>> 0d0e4bb4
 func vndkCoreLibraries(config android.Config) *[]string {
 	return config.Once(vndkCoreLibrariesKey, func() interface{} {
 		return &[]string{}
@@ -264,17 +246,10 @@
 	}).(map[string]string)
 }
 
-<<<<<<< HEAD
-func vndkSnapshotOutputs(config android.Config) *vndkSnapshotOutputPaths {
-	return config.Once(vndkSnapshotOutputsKey, func() interface{} {
-		return &vndkSnapshotOutputPaths{}
-	}).(*vndkSnapshotOutputPaths)
-=======
 func vndkSnapshotOutputs(config android.Config) *android.RuleBuilderInstalls {
 	return config.Once(vndkSnapshotOutputsKey, func() interface{} {
 		return &android.RuleBuilderInstalls{}
 	}).(*android.RuleBuilderInstalls)
->>>>>>> 0d0e4bb4
 }
 
 func processLlndkLibrary(mctx android.BottomUpMutatorContext, m *Module) {
@@ -375,17 +350,7 @@
 	android.RegisterSingletonType("vndk-snapshot", VndkSnapshotSingleton)
 	android.RegisterMakeVarsProvider(pctx, func(ctx android.MakeVarsContext) {
 		outputs := vndkSnapshotOutputs(ctx.Config())
-<<<<<<< HEAD
-
-		ctx.Strict("SOONG_VNDK_SNAPSHOT_CONFIGS", strings.Join(outputs.configs.Strings(), " "))
-		ctx.Strict("SOONG_VNDK_SNAPSHOT_NOTICES", strings.Join(outputs.notices.Strings(), " "))
-		ctx.Strict("SOONG_VNDK_SNAPSHOT_CORE_LIBS", strings.Join(outputs.vndkCoreLibs.Strings(), " "))
-		ctx.Strict("SOONG_VNDK_SNAPSHOT_SP_LIBS", strings.Join(outputs.vndkSpLibs.Strings(), " "))
-		ctx.Strict("SOONG_VNDK_SNAPSHOT_CORE_LIBS_2ND", strings.Join(outputs.vndkCoreLibs2nd.Strings(), " "))
-		ctx.Strict("SOONG_VNDK_SNAPSHOT_SP_LIBS_2ND", strings.Join(outputs.vndkSpLibs2nd.Strings(), " "))
-=======
 		ctx.Strict("SOONG_VNDK_SNAPSHOT_FILES", outputs.String())
->>>>>>> 0d0e4bb4
 	})
 }
 
@@ -395,29 +360,6 @@
 
 type vndkSnapshotSingleton struct{}
 
-<<<<<<< HEAD
-func installVndkSnapshotLib(ctx android.SingletonContext, name string, module *Module, dir string) android.Path {
-	if !module.outputFile.Valid() {
-		panic(fmt.Errorf("module %s has no outputFile\n", name))
-	}
-
-	out := android.PathForOutput(ctx, dir, name+".so")
-
-	ctx.Build(pctx, android.BuildParams{
-		Rule:        android.Cp,
-		Input:       module.outputFile.Path(),
-		Output:      out,
-		Description: "vndk snapshot " + dir + "/" + name + ".so",
-		Args: map[string]string{
-			"cpFlags": "-f -L",
-		},
-	})
-
-	return out
-}
-
-=======
->>>>>>> 0d0e4bb4
 func (c *vndkSnapshotSingleton) GenerateBuildActions(ctx android.SingletonContext) {
 	// BOARD_VNDK_VERSION must be set to 'current' in order to generate a VNDK snapshot.
 	if ctx.DeviceConfig().VndkVersion() != "current" {
@@ -436,32 +378,6 @@
 
 	snapshotDir := "vndk-snapshot"
 
-<<<<<<< HEAD
-	var vndkLibPath, vndkLib2ndPath string
-
-	snapshotVariantPath := filepath.Join(snapshotDir, ctx.DeviceConfig().DeviceArch())
-	if ctx.DeviceConfig().BinderBitness() == "32" {
-		vndkLibPath = filepath.Join(snapshotVariantPath, "binder32", fmt.Sprintf(
-			"arch-%s-%s", ctx.DeviceConfig().DeviceArch(), ctx.DeviceConfig().DeviceArchVariant()))
-		vndkLib2ndPath = filepath.Join(snapshotVariantPath, "binder32", fmt.Sprintf(
-			"arch-%s-%s", ctx.DeviceConfig().DeviceSecondaryArch(), ctx.DeviceConfig().DeviceSecondaryArchVariant()))
-	} else {
-		vndkLibPath = filepath.Join(snapshotVariantPath, fmt.Sprintf(
-			"arch-%s-%s", ctx.DeviceConfig().DeviceArch(), ctx.DeviceConfig().DeviceArchVariant()))
-		vndkLib2ndPath = filepath.Join(snapshotVariantPath, fmt.Sprintf(
-			"arch-%s-%s", ctx.DeviceConfig().DeviceSecondaryArch(), ctx.DeviceConfig().DeviceSecondaryArchVariant()))
-	}
-
-	vndkCoreLibPath := filepath.Join(vndkLibPath, "shared", "vndk-core")
-	vndkSpLibPath := filepath.Join(vndkLibPath, "shared", "vndk-sp")
-	vndkCoreLib2ndPath := filepath.Join(vndkLib2ndPath, "shared", "vndk-core")
-	vndkSpLib2ndPath := filepath.Join(vndkLib2ndPath, "shared", "vndk-sp")
-	noticePath := filepath.Join(snapshotVariantPath, "NOTICE_FILES")
-	noticeBuilt := make(map[string]bool)
-
-	tryBuildNotice := func(m *Module) {
-		name := ctx.ModuleName(m)
-=======
 	vndkLibDir := make(map[android.ArchType]string)
 
 	snapshotVariantDir := ctx.DeviceConfig().DeviceArch()
@@ -514,7 +430,6 @@
 
 	tryBuildNotice := func(m *Module) {
 		name := ctx.ModuleName(m) + ".so.txt"
->>>>>>> 0d0e4bb4
 
 		if _, ok := noticeBuilt[name]; ok {
 			return
@@ -523,21 +438,7 @@
 		noticeBuilt[name] = true
 
 		if m.NoticeFile().Valid() {
-<<<<<<< HEAD
-			out := android.PathForOutput(ctx, noticePath, name+".so.txt")
-			ctx.Build(pctx, android.BuildParams{
-				Rule:        android.Cp,
-				Input:       m.NoticeFile().Path(),
-				Output:      out,
-				Description: "vndk snapshot notice " + name + ".so.txt",
-				Args: map[string]string{
-					"cpFlags": "-f -L",
-				},
-			})
-			outputs.notices = append(outputs.notices, out)
-=======
 			installSnapshotFileFromPath(m.NoticeFile().Path(), filepath.Join(noticeDir, name))
->>>>>>> 0d0e4bb4
 		}
 	}
 
@@ -545,79 +446,6 @@
 	vndkSpLibraries := vndkSpLibraries(ctx.Config())
 	vndkPrivateLibraries := vndkPrivateLibraries(ctx.Config())
 
-<<<<<<< HEAD
-	ctx.VisitAllModules(func(module android.Module) {
-		m, ok := module.(*Module)
-		if !ok || !m.Enabled() || !m.useVndk() || !m.installable() {
-			return
-		}
-
-		lib, is_lib := m.linker.(*libraryDecorator)
-		prebuilt_lib, is_prebuilt_lib := m.linker.(*prebuiltLibraryLinker)
-
-		if !(is_lib && lib.shared()) && !(is_prebuilt_lib && prebuilt_lib.shared()) {
-			return
-		}
-
-		is_2nd := m.Target().Arch.ArchType != ctx.Config().DevicePrimaryArchType()
-
-		name := ctx.ModuleName(module)
-
-		if inList(name, *vndkCoreLibraries) {
-			if is_2nd {
-				out := installVndkSnapshotLib(ctx, name, m, vndkCoreLib2ndPath)
-				outputs.vndkCoreLibs2nd = append(outputs.vndkCoreLibs2nd, out)
-			} else {
-				out := installVndkSnapshotLib(ctx, name, m, vndkCoreLibPath)
-				outputs.vndkCoreLibs = append(outputs.vndkCoreLibs, out)
-			}
-			tryBuildNotice(m)
-		} else if inList(name, *vndkSpLibraries) {
-			if is_2nd {
-				out := installVndkSnapshotLib(ctx, name, m, vndkSpLib2ndPath)
-				outputs.vndkSpLibs2nd = append(outputs.vndkSpLibs2nd, out)
-			} else {
-				out := installVndkSnapshotLib(ctx, name, m, vndkSpLibPath)
-				outputs.vndkSpLibs = append(outputs.vndkSpLibs, out)
-			}
-			tryBuildNotice(m)
-		}
-	})
-
-	configsPath := filepath.Join(snapshotVariantPath, "configs")
-	vndkCoreTxt := android.PathForOutput(ctx, configsPath, "vndkcore.libraries.txt")
-	vndkPrivateTxt := android.PathForOutput(ctx, configsPath, "vndkprivate.libraries.txt")
-	modulePathTxt := android.PathForOutput(ctx, configsPath, "module_paths.txt")
-
-	ctx.Build(pctx, android.BuildParams{
-		Rule:        android.WriteFile,
-		Output:      vndkCoreTxt,
-		Description: "vndk snapshot vndkcore.libraries.txt",
-		Args: map[string]string{
-			"content": android.JoinWithSuffix(*vndkCoreLibraries, ".so", "\\n"),
-		},
-	})
-	outputs.configs = append(outputs.configs, vndkCoreTxt)
-
-	ctx.Build(pctx, android.BuildParams{
-		Rule:        android.WriteFile,
-		Output:      vndkPrivateTxt,
-		Description: "vndk snapshot vndkprivate.libraries.txt",
-		Args: map[string]string{
-			"content": android.JoinWithSuffix(*vndkPrivateLibraries, ".so", "\\n"),
-		},
-	})
-	outputs.configs = append(outputs.configs, vndkPrivateTxt)
-
-	var modulePathTxtBuilder strings.Builder
-
-	first := true
-	for lib, dir := range modulePaths(ctx.Config()) {
-		if first {
-			first = false
-		} else {
-			modulePathTxtBuilder.WriteString("\\n")
-=======
 	var generatedHeaders android.Paths
 	includeDirs := make(map[string]bool)
 
@@ -758,24 +586,9 @@
 			}
 
 			installSnapshotFileFromPath(path, filepath.Join(includeDir, header))
->>>>>>> 0d0e4bb4
-		}
-		modulePathTxtBuilder.WriteString(lib)
-		modulePathTxtBuilder.WriteString(".so ")
-		modulePathTxtBuilder.WriteString(dir)
-	}
-
-<<<<<<< HEAD
-	ctx.Build(pctx, android.BuildParams{
-		Rule:        android.WriteFile,
-		Output:      modulePathTxt,
-		Description: "vndk snapshot module_paths.txt",
-		Args: map[string]string{
-			"content": modulePathTxtBuilder.String(),
-		},
-	})
-	outputs.configs = append(outputs.configs, modulePathTxt)
-=======
+		}
+	}
+
 	installSnapshotFileFromContent(android.JoinWithSuffix(*vndkCoreLibraries, ".so", "\\n"),
 		filepath.Join(configsDir, "vndkcore.libraries.txt"))
 	installSnapshotFileFromContent(android.JoinWithSuffix(*vndkPrivateLibraries, ".so", "\\n"),
@@ -799,5 +612,4 @@
 
 	installSnapshotFileFromContent(modulePathTxtBuilder.String(),
 		filepath.Join(configsDir, "module_paths.txt"))
->>>>>>> 0d0e4bb4
 }