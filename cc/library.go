// Copyright 2016 Google Inc. All rights reserved.
//
// Licensed under the Apache License, Version 2.0 (the "License");
// you may not use this file except in compliance with the License.
// You may obtain a copy of the License at
//
//     http://www.apache.org/licenses/LICENSE-2.0
//
// Unless required by applicable law or agreed to in writing, software
// distributed under the License is distributed on an "AS IS" BASIS,
// WITHOUT WARRANTIES OR CONDITIONS OF ANY KIND, either express or implied.
// See the License for the specific language governing permissions and
// limitations under the License.

package cc

import (
	"fmt"
	"io"
	"path/filepath"
	"regexp"
	"strconv"
	"strings"
	"sync"

	"github.com/google/blueprint"
	"github.com/google/blueprint/pathtools"

	"android/soong/android"
	"android/soong/bazel"
	"android/soong/cc/config"
)

// LibraryProperties is a collection of properties shared by cc library rules.
type LibraryProperties struct {
	// local file name to pass to the linker as -unexported_symbols_list
	Unexported_symbols_list *string `android:"path,arch_variant"`
	// local file name to pass to the linker as -force_symbols_not_weak_list
	Force_symbols_not_weak_list *string `android:"path,arch_variant"`
	// local file name to pass to the linker as -force_symbols_weak_list
	Force_symbols_weak_list *string `android:"path,arch_variant"`

	// rename host libraries to prevent overlap with system installed libraries
	Unique_host_soname *bool

	Aidl struct {
		// export headers generated from .aidl sources
		Export_aidl_headers *bool
	}

	Proto struct {
		// export headers generated from .proto sources
		Export_proto_headers *bool
	}

	Sysprop struct {
		// Whether platform owns this sysprop library.
		Platform *bool
	} `blueprint:"mutated"`

	Static_ndk_lib *bool

	// Generate stubs to make this library accessible to APEXes.
	Stubs struct {
		// Relative path to the symbol map. The symbol map provides the list of
		// symbols that are exported for stubs variant of this library.
		Symbol_file *string `android:"path"`

		// List versions to generate stubs libs for. The version name "current" is always
		// implicitly added.
		Versions []string
	}

	// set the name of the output
	Stem *string `android:"arch_variant"`

	// set suffix of the name of the output
	Suffix *string `android:"arch_variant"`

	Target struct {
		Vendor, Product struct {
			// set suffix of the name of the output
			Suffix *string `android:"arch_variant"`
		}
	}

	// Names of modules to be overridden. Listed modules can only be other shared libraries
	// (in Make or Soong).
	// This does not completely prevent installation of the overridden libraries, but if both
	// binaries would be installed by default (in PRODUCT_PACKAGES) the other library will be removed
	// from PRODUCT_PACKAGES.
	Overrides []string

	// Properties for ABI compatibility checker
	Header_abi_checker struct {
		// Enable ABI checks (even if this is not an LLNDK/VNDK lib)
		Enabled *bool

		// Path to a symbol file that specifies the symbols to be included in the generated
		// ABI dump file
		Symbol_file *string `android:"path"`

		// Symbol versions that should be ignored from the symbol file
		Exclude_symbol_versions []string

		// Symbol tags that should be ignored from the symbol file
		Exclude_symbol_tags []string

		// Run checks on all APIs (in addition to the ones referred by
		// one of exported ELF symbols.)
		Check_all_apis *bool
	}

	// Order symbols in .bss section by their sizes.  Only useful for shared libraries.
	Sort_bss_symbols_by_size *bool

	// Inject boringssl hash into the shared library.  This is only intended for use by external/boringssl.
	Inject_bssl_hash *bool `android:"arch_variant"`

	// If this is an LLNDK library, properties to describe the LLNDK stubs.  Will be copied from
	// the module pointed to by llndk_stubs if it is set.
	Llndk llndkLibraryProperties

	// If this is a vendor public library, properties to describe the vendor public library stubs.
	Vendor_public_library vendorPublicLibraryProperties
}

// StaticProperties is a properties stanza to affect only attributes of the "static" variants of a
// library module.
type StaticProperties struct {
	Static StaticOrSharedProperties `android:"arch_variant"`
}

// SharedProperties is a properties stanza to affect only attributes of the "shared" variants of a
// library module.
type SharedProperties struct {
	Shared StaticOrSharedProperties `android:"arch_variant"`
}

// StaticOrSharedProperties is an embedded struct representing properties to affect attributes of
// either only the "static" variants or only the "shared" variants of a library module. These override
// the base properties of the same name.
// Use `StaticProperties` or `SharedProperties`, depending on which variant is needed.
// `StaticOrSharedProperties` exists only to avoid duplication.
type StaticOrSharedProperties struct {
	Srcs []string `android:"path,arch_variant"`

	Sanitized Sanitized `android:"arch_variant"`

	Cflags []string `android:"arch_variant"`

	Enabled            *bool    `android:"arch_variant"`
	Whole_static_libs  []string `android:"arch_variant"`
	Static_libs        []string `android:"arch_variant"`
	Shared_libs        []string `android:"arch_variant"`
	System_shared_libs []string `android:"arch_variant"`

	Export_shared_lib_headers []string `android:"arch_variant"`
	Export_static_lib_headers []string `android:"arch_variant"`

	Apex_available []string `android:"arch_variant"`
}

type LibraryMutatedProperties struct {
	// Build a static variant
	BuildStatic bool `blueprint:"mutated"`
	// Build a shared variant
	BuildShared bool `blueprint:"mutated"`
	// This variant is shared
	VariantIsShared bool `blueprint:"mutated"`
	// This variant is static
	VariantIsStatic bool `blueprint:"mutated"`

	// This variant is a stubs lib
	BuildStubs bool `blueprint:"mutated"`
	// This variant is the latest version
	IsLatestVersion bool `blueprint:"mutated"`
	// Version of the stubs lib
	StubsVersion string `blueprint:"mutated"`
	// List of all stubs versions associated with an implementation lib
	AllStubsVersions []string `blueprint:"mutated"`
}

type FlagExporterProperties struct {
	// list of directories relative to the Blueprints file that will
	// be added to the include path (using -I) for this module and any module that links
	// against this module.  Directories listed in export_include_dirs do not need to be
	// listed in local_include_dirs.
	Export_include_dirs []string `android:"arch_variant"`

	// list of directories that will be added to the system include path
	// using -isystem for this module and any module that links against this module.
	Export_system_include_dirs []string `android:"arch_variant"`

	Target struct {
		Vendor, Product struct {
			// list of exported include directories, like
			// export_include_dirs, that will be applied to
			// vendor or product variant of this library.
			// This will overwrite any other declarations.
			Override_export_include_dirs []string
		}
	}
}

func init() {
	RegisterLibraryBuildComponents(android.InitRegistrationContext)

	android.RegisterBp2BuildMutator("cc_library_static", CcLibraryStaticBp2Build)
	android.RegisterBp2BuildMutator("cc_library", CcLibraryBp2Build)
}

func RegisterLibraryBuildComponents(ctx android.RegistrationContext) {
	ctx.RegisterModuleType("cc_library_static", LibraryStaticFactory)
	ctx.RegisterModuleType("cc_library_shared", LibrarySharedFactory)
	ctx.RegisterModuleType("cc_library", LibraryFactory)
	ctx.RegisterModuleType("cc_library_host_static", LibraryHostStaticFactory)
	ctx.RegisterModuleType("cc_library_host_shared", LibraryHostSharedFactory)
}

// For bp2build conversion.
type bazelCcLibraryAttributes struct {
	Srcs                   bazel.LabelListAttribute
	Hdrs                   bazel.LabelListAttribute
	Copts                  bazel.StringListAttribute
	Linkopts               bazel.StringListAttribute
	Deps                   bazel.LabelListAttribute
	User_link_flags        bazel.StringListAttribute
	Includes               bazel.StringListAttribute
	Static_deps_for_shared bazel.LabelListAttribute
	Version_script         bazel.LabelAttribute
}

type bazelCcLibrary struct {
	android.BazelTargetModuleBase
	bazelCcLibraryAttributes
}

func (m *bazelCcLibrary) Name() string {
	return m.BaseModuleName()
}

func (m *bazelCcLibrary) GenerateAndroidBuildActions(ctx android.ModuleContext) {}

func BazelCcLibraryFactory() android.Module {
	module := &bazelCcLibrary{}
	module.AddProperties(&module.bazelCcLibraryAttributes)
	android.InitBazelTargetModule(module)
	return module
}

func CcLibraryBp2Build(ctx android.TopDownMutatorContext) {
	m, ok := ctx.Module().(*Module)
	if !ok || !m.ConvertWithBp2build(ctx) {
		return
	}

	if ctx.ModuleType() != "cc_library" {
		return
	}

	// For some cc_library modules, their static variants are ready to be
	// converted, but not their shared variants. For these modules, delegate to
	// the cc_library_static bp2build converter temporarily instead.
	if android.GenerateCcLibraryStaticOnly(ctx) {
		ccLibraryStaticBp2BuildInternal(ctx, m)
		return
	}

	sharedAttrs := bp2BuildParseSharedProps(ctx, m)
	staticAttrs := bp2BuildParseStaticProps(ctx, m)
	compilerAttrs := bp2BuildParseCompilerProps(ctx, m)
	linkerAttrs := bp2BuildParseLinkerProps(ctx, m)
	exportedIncludes := bp2BuildParseExportedIncludes(ctx, m)

	var srcs bazel.LabelListAttribute
	srcs.Append(compilerAttrs.srcs)
	srcs.Append(staticAttrs.srcs)

	attrs := &bazelCcLibraryAttributes{
		Srcs:                   srcs,
		Copts:                  compilerAttrs.copts,
		Linkopts:               linkerAttrs.linkopts,
		Deps:                   linkerAttrs.deps,
		Version_script:         linkerAttrs.versionScript,
		Static_deps_for_shared: sharedAttrs.staticDeps,
		Includes:               exportedIncludes,
	}

	props := bazel.BazelTargetModuleProperties{
		Rule_class:        "cc_library",
		Bzl_load_location: "//build/bazel/rules:full_cc_library.bzl",
	}

	ctx.CreateBazelTargetModule(BazelCcLibraryFactory, m.Name(), props, attrs)
}

// cc_library creates both static and/or shared libraries for a device and/or
// host. By default, a cc_library has a single variant that targets the device.
// Specifying `host_supported: true` also creates a library that targets the
// host.
func LibraryFactory() android.Module {
	module, _ := NewLibrary(android.HostAndDeviceSupported)
	// Can be used as both a static and a shared library.
	module.sdkMemberTypes = []android.SdkMemberType{
		sharedLibrarySdkMemberType,
		staticLibrarySdkMemberType,
		staticAndSharedLibrarySdkMemberType,
	}
	return module.Init()
}

// cc_library_static creates a static library for a device and/or host binary.
func LibraryStaticFactory() android.Module {
	module, library := NewLibrary(android.HostAndDeviceSupported)
	library.BuildOnlyStatic()
	module.sdkMemberTypes = []android.SdkMemberType{staticLibrarySdkMemberType}
	module.bazelHandler = &staticLibraryBazelHandler{module: module}
	return module.Init()
}

// cc_library_shared creates a shared library for a device and/or host.
func LibrarySharedFactory() android.Module {
	module, library := NewLibrary(android.HostAndDeviceSupported)
	library.BuildOnlyShared()
	module.sdkMemberTypes = []android.SdkMemberType{sharedLibrarySdkMemberType}
	return module.Init()
}

// cc_library_host_static creates a static library that is linkable to a host
// binary.
func LibraryHostStaticFactory() android.Module {
	module, library := NewLibrary(android.HostSupported)
	library.BuildOnlyStatic()
	module.sdkMemberTypes = []android.SdkMemberType{staticLibrarySdkMemberType}
	return module.Init()
}

// cc_library_host_shared creates a shared library that is usable on a host.
func LibraryHostSharedFactory() android.Module {
	module, library := NewLibrary(android.HostSupported)
	library.BuildOnlyShared()
	module.sdkMemberTypes = []android.SdkMemberType{sharedLibrarySdkMemberType}
	return module.Init()
}

// flagExporter is a separated portion of libraryDecorator pertaining to exported
// include paths and flags. Keeping this dependency-related information separate
// from the rest of library information is helpful in keeping data more structured
// and explicit.
type flagExporter struct {
	Properties FlagExporterProperties

	dirs       android.Paths // Include directories to be included with -I
	systemDirs android.Paths // System include directories to be included with -isystem
	flags      []string      // Exported raw flags.
	deps       android.Paths
	headers    android.Paths
}

// exportedIncludes returns the effective include paths for this module and
// any module that links against this module. This is obtained from
// the export_include_dirs property in the appropriate target stanza.
func (f *flagExporter) exportedIncludes(ctx ModuleContext) android.Paths {
	if ctx.inVendor() && f.Properties.Target.Vendor.Override_export_include_dirs != nil {
		return android.PathsForModuleSrc(ctx, f.Properties.Target.Vendor.Override_export_include_dirs)
	}
	if ctx.inProduct() && f.Properties.Target.Product.Override_export_include_dirs != nil {
		return android.PathsForModuleSrc(ctx, f.Properties.Target.Product.Override_export_include_dirs)
	}
	return android.PathsForModuleSrc(ctx, f.Properties.Export_include_dirs)
}

// exportIncludes registers the include directories and system include directories to be exported
// transitively to modules depending on this module.
func (f *flagExporter) exportIncludes(ctx ModuleContext) {
	f.dirs = append(f.dirs, f.exportedIncludes(ctx)...)
	f.systemDirs = append(f.systemDirs, android.PathsForModuleSrc(ctx, f.Properties.Export_system_include_dirs)...)
}

// exportIncludesAsSystem registers the include directories and system include directories to be
// exported transitively both as system include directories to modules depending on this module.
func (f *flagExporter) exportIncludesAsSystem(ctx ModuleContext) {
	// all dirs are force exported as system
	f.systemDirs = append(f.systemDirs, f.exportedIncludes(ctx)...)
	f.systemDirs = append(f.systemDirs, android.PathsForModuleSrc(ctx, f.Properties.Export_system_include_dirs)...)
}

// reexportDirs registers the given directories as include directories to be exported transitively
// to modules depending on this module.
func (f *flagExporter) reexportDirs(dirs ...android.Path) {
	f.dirs = append(f.dirs, dirs...)
}

// reexportSystemDirs registers the given directories as system include directories
// to be exported transitively to modules depending on this module.
func (f *flagExporter) reexportSystemDirs(dirs ...android.Path) {
	f.systemDirs = append(f.systemDirs, dirs...)
}

// reexportFlags registers the flags to be exported transitively to modules depending on this
// module.
func (f *flagExporter) reexportFlags(flags ...string) {
	if android.PrefixInList(flags, "-I") || android.PrefixInList(flags, "-isystem") {
		panic(fmt.Errorf("Exporting invalid flag %q: "+
			"use reexportDirs or reexportSystemDirs to export directories", flag))
	}
	f.flags = append(f.flags, flags...)
}

func (f *flagExporter) reexportDeps(deps ...android.Path) {
	f.deps = append(f.deps, deps...)
}

// addExportedGeneratedHeaders does nothing but collects generated header files.
// This can be differ to exportedDeps which may contain phony files to minimize ninja.
func (f *flagExporter) addExportedGeneratedHeaders(headers ...android.Path) {
	f.headers = append(f.headers, headers...)
}

func (f *flagExporter) setProvider(ctx android.ModuleContext) {
	ctx.SetProvider(FlagExporterInfoProvider, FlagExporterInfo{
		// Comes from Export_include_dirs property, and those of exported transitive deps
		IncludeDirs: android.FirstUniquePaths(f.dirs),
		// Comes from Export_system_include_dirs property, and those of exported transitive deps
		SystemIncludeDirs: android.FirstUniquePaths(f.systemDirs),
		// Used in very few places as a one-off way of adding extra defines.
		Flags: f.flags,
		// Used sparingly, for extra files that need to be explicitly exported to dependers,
		// or for phony files to minimize ninja.
		Deps: f.deps,
		// For exported generated headers, such as exported aidl headers, proto headers, or
		// sysprop headers.
		GeneratedHeaders: f.headers,
	})
}

// libraryDecorator wraps baseCompiler, baseLinker and baseInstaller to provide library-specific
// functionality: static vs. shared linkage, reusing object files for shared libraries
type libraryDecorator struct {
	Properties        LibraryProperties
	StaticProperties  StaticProperties
	SharedProperties  SharedProperties
	MutatedProperties LibraryMutatedProperties

	// For reusing static library objects for shared library
	reuseObjects Objects

	// table-of-contents file to optimize out relinking when possible
	tocFile android.OptionalPath

	flagExporter
	flagExporterInfo *FlagExporterInfo
	stripper         Stripper

	// For whole_static_libs
	objects Objects

	// Uses the module's name if empty, but can be overridden. Does not include
	// shlib suffix.
	libName string

	sabi *sabi

	// Output archive of gcno coverage information files
	coverageOutputFile android.OptionalPath

	// linked Source Abi Dump
	sAbiOutputFile android.OptionalPath

	// Source Abi Diff
	sAbiDiff android.OptionalPath

	// Location of the static library in the sysroot. Empty if the library is
	// not included in the NDK.
	ndkSysrootPath android.Path

	// Location of the linked, unstripped library for shared libraries
	unstrippedOutputFile android.Path

	// Location of the file that should be copied to dist dir when requested
	distFile android.Path

	versionScriptPath android.OptionalPath

	postInstallCmds []string

	// If useCoreVariant is true, the vendor variant of a VNDK library is
	// not installed.
	useCoreVariant       bool
	checkSameCoreVariant bool

	skipAPIDefine bool

	// Decorated interfaces
	*baseCompiler
	*baseLinker
	*baseInstaller

	collectedSnapshotHeaders android.Paths
        isTechPackageLibrary      bool
        generateTechPackageLsdump bool
}

type staticLibraryBazelHandler struct {
	bazelHandler

	module *Module
}

func (handler *staticLibraryBazelHandler) generateBazelBuildActions(ctx android.ModuleContext, label string) bool {
	bazelCtx := ctx.Config().BazelContext
	ccInfo, ok, err := bazelCtx.GetCcInfo(label, ctx.Arch().ArchType)
	if err != nil {
		ctx.ModuleErrorf("Error getting Bazel CcInfo: %s", err)
		return false
	}
	if !ok {
		return ok
	}
	outputPaths := ccInfo.OutputFiles
	objPaths := ccInfo.CcObjectFiles
	if len(outputPaths) > 1 {
		// TODO(cparsons): This is actually expected behavior for static libraries with no srcs.
		// We should support this.
		ctx.ModuleErrorf("expected at most one output file for '%s', but got %s", label, objPaths)
		return false
	} else if len(outputPaths) == 0 {
		handler.module.outputFile = android.OptionalPath{}
		return true
	}
	outputFilePath := android.PathForBazelOut(ctx, outputPaths[0])
	handler.module.outputFile = android.OptionalPathForPath(outputFilePath)

	objFiles := make(android.Paths, len(objPaths))
	for i, objPath := range objPaths {
		objFiles[i] = android.PathForBazelOut(ctx, objPath)
	}
	objects := Objects{
		objFiles: objFiles,
	}

	ctx.SetProvider(StaticLibraryInfoProvider, StaticLibraryInfo{
		StaticLibrary: outputFilePath,
		ReuseObjects:  objects,
		Objects:       objects,

		// TODO(cparsons): Include transitive static libraries in this provider to support
		// static libraries with deps.
		TransitiveStaticLibrariesForOrdering: android.NewDepSetBuilder(android.TOPOLOGICAL).
			Direct(outputFilePath).
			Build(),
	})

	ctx.SetProvider(FlagExporterInfoProvider, flagExporterInfoFromCcInfo(ctx, ccInfo))
	if i, ok := handler.module.linker.(snapshotLibraryInterface); ok {
		// Dependencies on this library will expect collectedSnapshotHeaders to
		// be set, otherwise validation will fail. For now, set this to an empty
		// list.
		// TODO(cparsons): More closely mirror the collectHeadersForSnapshot
		// implementation.
		i.(*libraryDecorator).collectedSnapshotHeaders = android.Paths{}
	}

	return ok
}

// collectHeadersForSnapshot collects all exported headers from library.
// It globs header files in the source tree for exported include directories,
// and tracks generated header files separately.
//
// This is to be called from GenerateAndroidBuildActions, and then collected
// header files can be retrieved by snapshotHeaders().
func (l *libraryDecorator) collectHeadersForSnapshot(ctx android.ModuleContext) {
	ret := android.Paths{}

	// Headers in the source tree should be globbed. On the contrast, generated headers
	// can't be globbed, and they should be manually collected.
	// So, we first filter out intermediate directories (which contains generated headers)
	// from exported directories, and then glob headers under remaining directories.
	for _, path := range append(android.CopyOfPaths(l.flagExporter.dirs), l.flagExporter.systemDirs...) {
		dir := path.String()
		// Skip if dir is for generated headers
		if strings.HasPrefix(dir, android.PathForOutput(ctx).String()) {
			continue
		}
		// libeigen wrongly exports the root directory "external/eigen". But only two
		// subdirectories "Eigen" and "unsupported" contain exported header files. Even worse
		// some of them have no extension. So we need special treatment for libeigen in order
		// to glob correctly.
		if dir == "external/eigen" {
			// Only these two directories contains exported headers.
			for _, subdir := range []string{"Eigen", "unsupported/Eigen"} {
				glob, err := ctx.GlobWithDeps("external/eigen/"+subdir+"/**/*", nil)
				if err != nil {
					ctx.ModuleErrorf("glob failed: %#v", err)
					return
				}
				for _, header := range glob {
					if strings.HasSuffix(header, "/") {
						continue
					}
					ext := filepath.Ext(header)
					if ext != "" && ext != ".h" {
						continue
					}
					ret = append(ret, android.PathForSource(ctx, header))
				}
			}
			continue
		}
		glob, err := ctx.GlobWithDeps(dir+"/**/*", nil)
		if err != nil {
			ctx.ModuleErrorf("glob failed: %#v", err)
			return
		}
		isLibcxx := strings.HasPrefix(dir, "external/libcxx/include")
		for _, header := range glob {
			if isLibcxx {
				// Glob all files under this special directory, because of C++ headers with no
				// extension.
				if strings.HasSuffix(header, "/") {
					continue
				}
			} else {
				// Filter out only the files with extensions that are headers.
				found := false
				for _, ext := range headerExts {
					if strings.HasSuffix(header, ext) {
						found = true
						break
					}
				}
				if !found {
					continue
				}
			}
			ret = append(ret, android.PathForSource(ctx, header))
		}
	}

	// Collect generated headers
	for _, header := range append(android.CopyOfPaths(l.flagExporter.headers), l.flagExporter.deps...) {
		// TODO(b/148123511): remove exportedDeps after cleaning up genrule
		if strings.HasSuffix(header.Base(), "-phony") {
			continue
		}
		ret = append(ret, header)
	}

	l.collectedSnapshotHeaders = ret
}

// This returns all exported header files, both generated ones and headers from source tree.
// collectHeadersForSnapshot() must be called before calling this.
func (l *libraryDecorator) snapshotHeaders() android.Paths {
	if l.collectedSnapshotHeaders == nil {
		panic("snapshotHeaders() must be called after collectHeadersForSnapshot()")
	}
	return l.collectedSnapshotHeaders
}

// linkerProps returns the list of properties structs relevant for this library. (For example, if
// the library is cc_shared_library, then static-library properties are omitted.)
func (library *libraryDecorator) linkerProps() []interface{} {
	var props []interface{}
	props = append(props, library.baseLinker.linkerProps()...)
	props = append(props,
		&library.Properties,
		&library.MutatedProperties,
		&library.flagExporter.Properties,
		&library.stripper.StripProperties)

	if library.MutatedProperties.BuildShared {
		props = append(props, &library.SharedProperties)
	}
	if library.MutatedProperties.BuildStatic {
		props = append(props, &library.StaticProperties)
	}

	return props
}

// linkerFlags takes a Flags struct and augments it to contain linker flags that are defined by this
// library, or that are implied by attributes of this library (such as whether this library is a
// shared library).
func (library *libraryDecorator) linkerFlags(ctx ModuleContext, flags Flags) Flags {
	flags = library.baseLinker.linkerFlags(ctx, flags)

	// MinGW spits out warnings about -fPIC even for -fpie?!) being ignored because
	// all code is position independent, and then those warnings get promoted to
	// errors.
	if !ctx.Windows() {
		flags.Global.CFlags = append(flags.Global.CFlags, "-fPIC")
	}

	if library.static() {
		flags.Local.CFlags = append(flags.Local.CFlags, library.StaticProperties.Static.Cflags...)
	} else if library.shared() {
		flags.Local.CFlags = append(flags.Local.CFlags, library.SharedProperties.Shared.Cflags...)
	}

	if library.shared() {
		libName := library.getLibName(ctx)
		var f []string
		if ctx.toolchain().Bionic() {
			f = append(f,
				"-nostdlib",
				"-Wl,--gc-sections",
			)
		}

		if ctx.Darwin() {
			f = append(f,
				"-dynamiclib",
				"-single_module",
				"-install_name @rpath/"+libName+flags.Toolchain.ShlibSuffix(),
			)
			if ctx.Arch().ArchType == android.X86 {
				f = append(f,
					"-read_only_relocs suppress",
				)
			}
		} else {
			f = append(f, "-shared")
			if !ctx.Windows() {
				f = append(f, "-Wl,-soname,"+libName+flags.Toolchain.ShlibSuffix())
			}
		}

		flags.Global.LdFlags = append(flags.Global.LdFlags, f...)
	}

	return flags
}

// compilerFlags takes a Flags and augments it to contain compile flags from global values,
// per-target values, module type values, per-module Blueprints properties, extra flags from
// `flags`, and generated sources from `deps`.
func (library *libraryDecorator) compilerFlags(ctx ModuleContext, flags Flags, deps PathDeps) Flags {
	exportIncludeDirs := library.flagExporter.exportedIncludes(ctx)
	if len(exportIncludeDirs) > 0 {
		f := includeDirsToFlags(exportIncludeDirs)
		flags.Local.CommonFlags = append(flags.Local.CommonFlags, f)
		flags.Local.YasmFlags = append(flags.Local.YasmFlags, f)
	}

	flags = library.baseCompiler.compilerFlags(ctx, flags, deps)
	if ctx.IsLlndk() {
		// LLNDK libraries ignore most of the properties on the cc_library and use the
		// LLNDK-specific properties instead.
		// Wipe all the module-local properties, leaving only the global properties.
		flags.Local = LocalOrGlobalFlags{}
	}
	if library.buildStubs() {
		// Remove -include <file> when compiling stubs. Otherwise, the force included
		// headers might cause conflicting types error with the symbols in the
		// generated stubs source code. e.g.
		// double acos(double); // in header
		// void acos() {} // in the generated source code
		removeInclude := func(flags []string) []string {
			ret := flags[:0]
			for _, f := range flags {
				if strings.HasPrefix(f, "-include ") {
					continue
				}
				ret = append(ret, f)
			}
			return ret
		}
		flags.Local.CommonFlags = removeInclude(flags.Local.CommonFlags)
		flags.Local.CFlags = removeInclude(flags.Local.CFlags)

		flags = addStubLibraryCompilerFlags(flags)
	}
	return flags
}

func loadTechPackageDetails(library *libraryDecorator,ctx ModuleContext){
        for i := 0; i < len(config.TechPackageLibsList.EnabledLibs); i++ {
           if(config.TechPackageLibsList.EnabledLibs[i] == library.getLibName(ctx)){
                library.generateTechPackageLsdump = true
                library.isTechPackageLibrary = true
           }
        }
        for i := 0; i < len(config.TechPackageLibsList.DisabledLibs); i++ {
           if(config.TechPackageLibsList.DisabledLibs[i] == library.getLibName(ctx)){
                library.isTechPackageLibrary = true
           }
        }
}

func (library *libraryDecorator) headerAbiCheckerEnabled() bool {
	return Bool(library.Properties.Header_abi_checker.Enabled)
}

func (library *libraryDecorator) headerAbiCheckerExplicitlyDisabled() bool {
	return !BoolDefault(library.Properties.Header_abi_checker.Enabled, true)
}

func (library *libraryDecorator) compile(ctx ModuleContext, flags Flags, deps PathDeps) Objects {
        loadTechPackageDetails(library, ctx)
	if ctx.IsLlndk() {
		// This is the vendor variant of an LLNDK library, build the LLNDK stubs.
		vndkVer := ctx.Module().(*Module).VndkVersion()
		if !inList(vndkVer, ctx.Config().PlatformVersionActiveCodenames()) || vndkVer == "" {
			// For non-enforcing devices, vndkVer is empty. Use "current" in that case, too.
			vndkVer = "current"
		}
		if library.stubsVersion() != "" {
			vndkVer = library.stubsVersion()
		}
		objs, versionScript := compileStubLibrary(ctx, flags, String(library.Properties.Llndk.Symbol_file), vndkVer, "--llndk")
		if !Bool(library.Properties.Llndk.Unversioned) {
			library.versionScriptPath = android.OptionalPathForPath(versionScript)
		}
		return objs
	}
<<<<<<< HEAD

=======
	if ctx.IsVendorPublicLibrary() {
		objs, versionScript := compileStubLibrary(ctx, flags, String(library.Properties.Vendor_public_library.Symbol_file), "current", "")
		if !Bool(library.Properties.Vendor_public_library.Unversioned) {
			library.versionScriptPath = android.OptionalPathForPath(versionScript)
		}
		return objs
	}
>>>>>>> f01158ce
	if library.buildStubs() {
		symbolFile := String(library.Properties.Stubs.Symbol_file)
		if symbolFile != "" && !strings.HasSuffix(symbolFile, ".map.txt") {
			ctx.PropertyErrorf("symbol_file", "%q doesn't have .map.txt suffix", symbolFile)
			return Objects{}
		}
		objs, versionScript := compileStubLibrary(ctx, flags, String(library.Properties.Stubs.Symbol_file), library.MutatedProperties.StubsVersion, "--apex")
		library.versionScriptPath = android.OptionalPathForPath(versionScript)
		return objs
	}

	if !library.buildShared() && !library.buildStatic() {
		if len(library.baseCompiler.Properties.Srcs) > 0 {
			ctx.PropertyErrorf("srcs", "cc_library_headers must not have any srcs")
		}
		if len(library.StaticProperties.Static.Srcs) > 0 {
			ctx.PropertyErrorf("static.srcs", "cc_library_headers must not have any srcs")
		}
		if len(library.SharedProperties.Shared.Srcs) > 0 {
			ctx.PropertyErrorf("shared.srcs", "cc_library_headers must not have any srcs")
		}
		return Objects{}
	}
	if library.sabi.shouldCreateSourceAbiDump() {
		exportIncludeDirs := library.flagExporter.exportedIncludes(ctx)
		var SourceAbiFlags []string
		for _, dir := range exportIncludeDirs.Strings() {
			SourceAbiFlags = append(SourceAbiFlags, "-I"+dir)
		}
		for _, reexportedInclude := range library.sabi.Properties.ReexportedIncludes {
			SourceAbiFlags = append(SourceAbiFlags, "-I"+reexportedInclude)
		}
		flags.SAbiFlags = SourceAbiFlags
		totalLength := len(library.baseCompiler.Properties.Srcs) + len(deps.GeneratedSources) +
			len(library.SharedProperties.Shared.Srcs) + len(library.StaticProperties.Static.Srcs)
		if totalLength > 0 {
			flags.SAbiDump = true
		}
	}
	objs := library.baseCompiler.compile(ctx, flags, deps)
	library.reuseObjects = objs
	buildFlags := flagsToBuilderFlags(flags)

	if library.static() {
		srcs := android.PathsForModuleSrc(ctx, library.StaticProperties.Static.Srcs)
		objs = objs.Append(compileObjs(ctx, buildFlags, android.DeviceStaticLibrary,
			srcs, library.baseCompiler.pathDeps, library.baseCompiler.cFlagsDeps))
	} else if library.shared() {
		srcs := android.PathsForModuleSrc(ctx, library.SharedProperties.Shared.Srcs)
		objs = objs.Append(compileObjs(ctx, buildFlags, android.DeviceSharedLibrary,
			srcs, library.baseCompiler.pathDeps, library.baseCompiler.cFlagsDeps))
	}

	return objs
}

type libraryInterface interface {
	versionedInterface

	static() bool
	shared() bool
	objs() Objects
	reuseObjs() Objects
	toc() android.OptionalPath

	// Returns true if the build options for the module have selected a static or shared build
	buildStatic() bool
	buildShared() bool

	// Sets whether a specific variant is static or shared
	setStatic()
	setShared()

	// Check whether header_abi_checker is enabled or explicitly disabled.
	headerAbiCheckerEnabled() bool
	headerAbiCheckerExplicitlyDisabled() bool

	// Write LOCAL_ADDITIONAL_DEPENDENCIES for ABI diff
	androidMkWriteAdditionalDependenciesForSourceAbiDiff(w io.Writer)

	availableFor(string) bool
}

type versionedInterface interface {
	buildStubs() bool
	setBuildStubs(isLatest bool)
	hasStubsVariants() bool
	setStubsVersion(string)
	stubsVersion() string

	stubsVersions(ctx android.BaseMutatorContext) []string
	setAllStubsVersions([]string)
	allStubsVersions() []string

	implementationModuleName(name string) string
	hasLLNDKStubs() bool
	hasLLNDKHeaders() bool
	hasVendorPublicLibrary() bool
}

var _ libraryInterface = (*libraryDecorator)(nil)
var _ versionedInterface = (*libraryDecorator)(nil)

func (library *libraryDecorator) getLibNameHelper(baseModuleName string, inVendor bool, inProduct bool) string {
	name := library.libName
	if name == "" {
		name = String(library.Properties.Stem)
		if name == "" {
			name = baseModuleName
		}
	}

	suffix := ""
	if inVendor {
		suffix = String(library.Properties.Target.Vendor.Suffix)
	} else if inProduct {
		suffix = String(library.Properties.Target.Product.Suffix)
	}
	if suffix == "" {
		suffix = String(library.Properties.Suffix)
	}

	return name + suffix
}

// getLibName returns the actual canonical name of the library (the name which
// should be passed to the linker via linker flags).
func (library *libraryDecorator) getLibName(ctx BaseModuleContext) string {
	name := library.getLibNameHelper(ctx.baseModuleName(), ctx.inVendor(), ctx.inProduct())

	if ctx.IsVndkExt() {
		// vndk-ext lib should have the same name with original lib
		ctx.VisitDirectDepsWithTag(vndkExtDepTag, func(module android.Module) {
			originalName := module.(*Module).outputFile.Path()
			name = strings.TrimSuffix(originalName.Base(), originalName.Ext())
		})
	}

	if ctx.Host() && Bool(library.Properties.Unique_host_soname) {
		if !strings.HasSuffix(name, "-host") {
			name = name + "-host"
		}
	}

	return name
}

var versioningMacroNamesListMutex sync.Mutex

func (library *libraryDecorator) linkerInit(ctx BaseModuleContext) {
	location := InstallInSystem
	if library.baseLinker.sanitize.inSanitizerDir() {
		location = InstallInSanitizerDir
	}
	library.baseInstaller.location = location
	library.baseLinker.linkerInit(ctx)
	// Let baseLinker know whether this variant is for stubs or not, so that
	// it can omit things that are not required for linking stubs.
	library.baseLinker.dynamicProperties.BuildStubs = library.buildStubs()

	if library.buildStubs() {
		macroNames := versioningMacroNamesList(ctx.Config())
		myName := versioningMacroName(ctx.ModuleName())
		versioningMacroNamesListMutex.Lock()
		defer versioningMacroNamesListMutex.Unlock()
		if (*macroNames)[myName] == "" {
			(*macroNames)[myName] = ctx.ModuleName()
		} else if (*macroNames)[myName] != ctx.ModuleName() {
			ctx.ModuleErrorf("Macro name %q for versioning conflicts with macro name from module %q ", myName, (*macroNames)[myName])
		}
	}
}

func (library *libraryDecorator) compilerDeps(ctx DepsContext, deps Deps) Deps {
	if ctx.IsLlndk() {
		// LLNDK libraries ignore most of the properties on the cc_library and use the
		// LLNDK-specific properties instead.
		return deps
	}

	deps = library.baseCompiler.compilerDeps(ctx, deps)

	return deps
}

func (library *libraryDecorator) linkerDeps(ctx DepsContext, deps Deps) Deps {
	if ctx.IsLlndk() {
		// LLNDK libraries ignore most of the properties on the cc_library and use the
		// LLNDK-specific properties instead.
		deps.HeaderLibs = append([]string(nil), library.Properties.Llndk.Export_llndk_headers...)
		deps.ReexportHeaderLibHeaders = append([]string(nil), library.Properties.Llndk.Export_llndk_headers...)
		return deps
	}
	if ctx.IsVendorPublicLibrary() {
		headers := library.Properties.Vendor_public_library.Export_public_headers
		deps.HeaderLibs = append([]string(nil), headers...)
		deps.ReexportHeaderLibHeaders = append([]string(nil), headers...)
		return deps
	}

	if library.static() {
		// Compare with nil because an empty list needs to be propagated.
		if library.StaticProperties.Static.System_shared_libs != nil {
			library.baseLinker.Properties.System_shared_libs = library.StaticProperties.Static.System_shared_libs
		}
	} else if library.shared() {
		// Compare with nil because an empty list needs to be propagated.
		if library.SharedProperties.Shared.System_shared_libs != nil {
			library.baseLinker.Properties.System_shared_libs = library.SharedProperties.Shared.System_shared_libs
		}
	}

	deps = library.baseLinker.linkerDeps(ctx, deps)

	if library.static() {
		deps.WholeStaticLibs = append(deps.WholeStaticLibs,
			library.StaticProperties.Static.Whole_static_libs...)
		deps.StaticLibs = append(deps.StaticLibs, library.StaticProperties.Static.Static_libs...)
		deps.SharedLibs = append(deps.SharedLibs, library.StaticProperties.Static.Shared_libs...)

		deps.ReexportSharedLibHeaders = append(deps.ReexportSharedLibHeaders, library.StaticProperties.Static.Export_shared_lib_headers...)
		deps.ReexportStaticLibHeaders = append(deps.ReexportStaticLibHeaders, library.StaticProperties.Static.Export_static_lib_headers...)
	} else if library.shared() {
		if ctx.toolchain().Bionic() && !Bool(library.baseLinker.Properties.Nocrt) {
			deps.CrtBegin = "crtbegin_so"
			deps.CrtEnd = "crtend_so"
		}
		deps.WholeStaticLibs = append(deps.WholeStaticLibs, library.SharedProperties.Shared.Whole_static_libs...)
		deps.StaticLibs = append(deps.StaticLibs, library.SharedProperties.Shared.Static_libs...)
		deps.SharedLibs = append(deps.SharedLibs, library.SharedProperties.Shared.Shared_libs...)

		deps.ReexportSharedLibHeaders = append(deps.ReexportSharedLibHeaders, library.SharedProperties.Shared.Export_shared_lib_headers...)
		deps.ReexportStaticLibHeaders = append(deps.ReexportStaticLibHeaders, library.SharedProperties.Shared.Export_static_lib_headers...)
	}
	if ctx.inVendor() {
		deps.WholeStaticLibs = removeListFromList(deps.WholeStaticLibs, library.baseLinker.Properties.Target.Vendor.Exclude_static_libs)
		deps.SharedLibs = removeListFromList(deps.SharedLibs, library.baseLinker.Properties.Target.Vendor.Exclude_shared_libs)
		deps.StaticLibs = removeListFromList(deps.StaticLibs, library.baseLinker.Properties.Target.Vendor.Exclude_static_libs)
		deps.ReexportSharedLibHeaders = removeListFromList(deps.ReexportSharedLibHeaders, library.baseLinker.Properties.Target.Vendor.Exclude_shared_libs)
		deps.ReexportStaticLibHeaders = removeListFromList(deps.ReexportStaticLibHeaders, library.baseLinker.Properties.Target.Vendor.Exclude_static_libs)
	}
	if ctx.inProduct() {
		deps.WholeStaticLibs = removeListFromList(deps.WholeStaticLibs, library.baseLinker.Properties.Target.Product.Exclude_static_libs)
		deps.SharedLibs = removeListFromList(deps.SharedLibs, library.baseLinker.Properties.Target.Product.Exclude_shared_libs)
		deps.StaticLibs = removeListFromList(deps.StaticLibs, library.baseLinker.Properties.Target.Product.Exclude_static_libs)
		deps.ReexportSharedLibHeaders = removeListFromList(deps.ReexportSharedLibHeaders, library.baseLinker.Properties.Target.Product.Exclude_shared_libs)
		deps.ReexportStaticLibHeaders = removeListFromList(deps.ReexportStaticLibHeaders, library.baseLinker.Properties.Target.Product.Exclude_static_libs)
	}
	if ctx.inRecovery() {
		deps.WholeStaticLibs = removeListFromList(deps.WholeStaticLibs, library.baseLinker.Properties.Target.Recovery.Exclude_static_libs)
		deps.SharedLibs = removeListFromList(deps.SharedLibs, library.baseLinker.Properties.Target.Recovery.Exclude_shared_libs)
		deps.StaticLibs = removeListFromList(deps.StaticLibs, library.baseLinker.Properties.Target.Recovery.Exclude_static_libs)
		deps.ReexportSharedLibHeaders = removeListFromList(deps.ReexportSharedLibHeaders, library.baseLinker.Properties.Target.Recovery.Exclude_shared_libs)
		deps.ReexportStaticLibHeaders = removeListFromList(deps.ReexportStaticLibHeaders, library.baseLinker.Properties.Target.Recovery.Exclude_static_libs)
	}
	if ctx.inRamdisk() {
		deps.WholeStaticLibs = removeListFromList(deps.WholeStaticLibs, library.baseLinker.Properties.Target.Ramdisk.Exclude_static_libs)
		deps.SharedLibs = removeListFromList(deps.SharedLibs, library.baseLinker.Properties.Target.Ramdisk.Exclude_shared_libs)
		deps.StaticLibs = removeListFromList(deps.StaticLibs, library.baseLinker.Properties.Target.Ramdisk.Exclude_static_libs)
		deps.ReexportSharedLibHeaders = removeListFromList(deps.ReexportSharedLibHeaders, library.baseLinker.Properties.Target.Ramdisk.Exclude_shared_libs)
		deps.ReexportStaticLibHeaders = removeListFromList(deps.ReexportStaticLibHeaders, library.baseLinker.Properties.Target.Ramdisk.Exclude_static_libs)
	}
	if ctx.inVendorRamdisk() {
		deps.WholeStaticLibs = removeListFromList(deps.WholeStaticLibs, library.baseLinker.Properties.Target.Vendor_ramdisk.Exclude_static_libs)
		deps.SharedLibs = removeListFromList(deps.SharedLibs, library.baseLinker.Properties.Target.Vendor_ramdisk.Exclude_shared_libs)
		deps.StaticLibs = removeListFromList(deps.StaticLibs, library.baseLinker.Properties.Target.Vendor_ramdisk.Exclude_static_libs)
		deps.ReexportSharedLibHeaders = removeListFromList(deps.ReexportSharedLibHeaders, library.baseLinker.Properties.Target.Vendor_ramdisk.Exclude_shared_libs)
		deps.ReexportStaticLibHeaders = removeListFromList(deps.ReexportStaticLibHeaders, library.baseLinker.Properties.Target.Vendor_ramdisk.Exclude_static_libs)
	}

	return deps
}

func (library *libraryDecorator) linkerSpecifiedDeps(specifiedDeps specifiedDeps) specifiedDeps {
	specifiedDeps = library.baseLinker.linkerSpecifiedDeps(specifiedDeps)
	var properties StaticOrSharedProperties
	if library.static() {
		properties = library.StaticProperties.Static
	} else if library.shared() {
		properties = library.SharedProperties.Shared
	}

	specifiedDeps.sharedLibs = append(specifiedDeps.sharedLibs, properties.Shared_libs...)

	// Must distinguish nil and [] in system_shared_libs - ensure that [] in
	// either input list doesn't come out as nil.
	if specifiedDeps.systemSharedLibs == nil {
		specifiedDeps.systemSharedLibs = properties.System_shared_libs
	} else {
		specifiedDeps.systemSharedLibs = append(specifiedDeps.systemSharedLibs, properties.System_shared_libs...)
	}

	specifiedDeps.sharedLibs = android.FirstUniqueStrings(specifiedDeps.sharedLibs)
	if len(specifiedDeps.systemSharedLibs) > 0 {
		// Skip this if systemSharedLibs is either nil or [], to ensure they are
		// retained.
		specifiedDeps.systemSharedLibs = android.FirstUniqueStrings(specifiedDeps.systemSharedLibs)
	}
	return specifiedDeps
}

func (library *libraryDecorator) linkStatic(ctx ModuleContext,
	flags Flags, deps PathDeps, objs Objects) android.Path {

	library.objects = deps.WholeStaticLibObjs.Copy()
	library.objects = library.objects.Append(objs)

	fileName := ctx.ModuleName() + staticLibraryExtension
	outputFile := android.PathForModuleOut(ctx, fileName)
	builderFlags := flagsToBuilderFlags(flags)

	if Bool(library.baseLinker.Properties.Use_version_lib) {
		if ctx.Host() {
			versionedOutputFile := outputFile
			outputFile = android.PathForModuleOut(ctx, "unversioned", fileName)
			library.injectVersionSymbol(ctx, outputFile, versionedOutputFile)
		} else {
			versionedOutputFile := android.PathForModuleOut(ctx, "versioned", fileName)
			library.distFile = versionedOutputFile
			library.injectVersionSymbol(ctx, outputFile, versionedOutputFile)
		}
	}

	transformObjToStaticLib(ctx, library.objects.objFiles, deps.WholeStaticLibsFromPrebuilts, builderFlags, outputFile, objs.tidyFiles)

	library.coverageOutputFile = transformCoverageFilesToZip(ctx, library.objects, ctx.ModuleName())

	ctx.CheckbuildFile(outputFile)

	if library.static() {
		ctx.SetProvider(StaticLibraryInfoProvider, StaticLibraryInfo{
			StaticLibrary: outputFile,
			ReuseObjects:  library.reuseObjects,
			Objects:       library.objects,

			TransitiveStaticLibrariesForOrdering: android.NewDepSetBuilder(android.TOPOLOGICAL).
				Direct(outputFile).
				Transitive(deps.TranstiveStaticLibrariesForOrdering).
				Build(),
		})
	}

	if library.header() {
		ctx.SetProvider(HeaderLibraryInfoProvider, HeaderLibraryInfo{})
	}

	return outputFile
}

func (library *libraryDecorator) linkShared(ctx ModuleContext,
	flags Flags, deps PathDeps, objs Objects) android.Path {

	var linkerDeps android.Paths
	linkerDeps = append(linkerDeps, flags.LdFlagsDeps...)

	unexportedSymbols := ctx.ExpandOptionalSource(library.Properties.Unexported_symbols_list, "unexported_symbols_list")
	forceNotWeakSymbols := ctx.ExpandOptionalSource(library.Properties.Force_symbols_not_weak_list, "force_symbols_not_weak_list")
	forceWeakSymbols := ctx.ExpandOptionalSource(library.Properties.Force_symbols_weak_list, "force_symbols_weak_list")
	if !ctx.Darwin() {
		if unexportedSymbols.Valid() {
			ctx.PropertyErrorf("unexported_symbols_list", "Only supported on Darwin")
		}
		if forceNotWeakSymbols.Valid() {
			ctx.PropertyErrorf("force_symbols_not_weak_list", "Only supported on Darwin")
		}
		if forceWeakSymbols.Valid() {
			ctx.PropertyErrorf("force_symbols_weak_list", "Only supported on Darwin")
		}
	} else {
		if unexportedSymbols.Valid() {
			flags.Local.LdFlags = append(flags.Local.LdFlags, "-Wl,-unexported_symbols_list,"+unexportedSymbols.String())
			linkerDeps = append(linkerDeps, unexportedSymbols.Path())
		}
		if forceNotWeakSymbols.Valid() {
			flags.Local.LdFlags = append(flags.Local.LdFlags, "-Wl,-force_symbols_not_weak_list,"+forceNotWeakSymbols.String())
			linkerDeps = append(linkerDeps, forceNotWeakSymbols.Path())
		}
		if forceWeakSymbols.Valid() {
			flags.Local.LdFlags = append(flags.Local.LdFlags, "-Wl,-force_symbols_weak_list,"+forceWeakSymbols.String())
			linkerDeps = append(linkerDeps, forceWeakSymbols.Path())
		}
	}
	if library.versionScriptPath.Valid() {
		linkerScriptFlags := "-Wl,--version-script," + library.versionScriptPath.String()
		flags.Local.LdFlags = append(flags.Local.LdFlags, linkerScriptFlags)
		linkerDeps = append(linkerDeps, library.versionScriptPath.Path())
	}

	fileName := library.getLibName(ctx) + flags.Toolchain.ShlibSuffix()
	outputFile := android.PathForModuleOut(ctx, fileName)
	unstrippedOutputFile := outputFile

	var implicitOutputs android.WritablePaths
	if ctx.Windows() {
		importLibraryPath := android.PathForModuleOut(ctx, pathtools.ReplaceExtension(fileName, "lib"))

		flags.Local.LdFlags = append(flags.Local.LdFlags, "-Wl,--out-implib="+importLibraryPath.String())
		implicitOutputs = append(implicitOutputs, importLibraryPath)
	}

	builderFlags := flagsToBuilderFlags(flags)

	// Optimize out relinking against shared libraries whose interface hasn't changed by
	// depending on a table of contents file instead of the library itself.
	tocFile := outputFile.ReplaceExtension(ctx, flags.Toolchain.ShlibSuffix()[1:]+".toc")
	library.tocFile = android.OptionalPathForPath(tocFile)
	transformSharedObjectToToc(ctx, outputFile, tocFile, builderFlags)

	stripFlags := flagsToStripFlags(flags)
	needsStrip := library.stripper.NeedsStrip(ctx)
	if library.buildStubs() {
		// No need to strip stubs libraries
		needsStrip = false
	}
	if needsStrip {
		if ctx.Darwin() {
			stripFlags.StripUseGnuStrip = true
		}
		strippedOutputFile := outputFile
		outputFile = android.PathForModuleOut(ctx, "unstripped", fileName)
		library.stripper.StripExecutableOrSharedLib(ctx, outputFile, strippedOutputFile, stripFlags)
	}
	library.unstrippedOutputFile = outputFile

	outputFile = maybeInjectBoringSSLHash(ctx, outputFile, library.Properties.Inject_bssl_hash, fileName)

	if Bool(library.baseLinker.Properties.Use_version_lib) {
		if ctx.Host() {
			versionedOutputFile := outputFile
			outputFile = android.PathForModuleOut(ctx, "unversioned", fileName)
			library.injectVersionSymbol(ctx, outputFile, versionedOutputFile)
		} else {
			versionedOutputFile := android.PathForModuleOut(ctx, "versioned", fileName)
			library.distFile = versionedOutputFile

			if library.stripper.NeedsStrip(ctx) {
				out := android.PathForModuleOut(ctx, "versioned-stripped", fileName)
				library.distFile = out
				library.stripper.StripExecutableOrSharedLib(ctx, versionedOutputFile, out, stripFlags)
			}

			library.injectVersionSymbol(ctx, outputFile, versionedOutputFile)
		}
	}

	sharedLibs := deps.EarlySharedLibs
	sharedLibs = append(sharedLibs, deps.SharedLibs...)
	sharedLibs = append(sharedLibs, deps.LateSharedLibs...)

	linkerDeps = append(linkerDeps, deps.EarlySharedLibsDeps...)
	linkerDeps = append(linkerDeps, deps.SharedLibsDeps...)
	linkerDeps = append(linkerDeps, deps.LateSharedLibsDeps...)
	linkerDeps = append(linkerDeps, objs.tidyFiles...)

	if Bool(library.Properties.Sort_bss_symbols_by_size) && !library.buildStubs() {
		unsortedOutputFile := android.PathForModuleOut(ctx, "unsorted", fileName)
		transformObjToDynamicBinary(ctx, objs.objFiles, sharedLibs,
			deps.StaticLibs, deps.LateStaticLibs, deps.WholeStaticLibs,
			linkerDeps, deps.CrtBegin, deps.CrtEnd, false, builderFlags, unsortedOutputFile, implicitOutputs)

		symbolOrderingFile := android.PathForModuleOut(ctx, "unsorted", fileName+".symbol_order")
		symbolOrderingFlag := library.baseLinker.sortBssSymbolsBySize(ctx, unsortedOutputFile, symbolOrderingFile, builderFlags)
		builderFlags.localLdFlags += " " + symbolOrderingFlag
		linkerDeps = append(linkerDeps, symbolOrderingFile)
	}

	transformObjToDynamicBinary(ctx, objs.objFiles, sharedLibs,
		deps.StaticLibs, deps.LateStaticLibs, deps.WholeStaticLibs,
		linkerDeps, deps.CrtBegin, deps.CrtEnd, false, builderFlags, outputFile, implicitOutputs)

	objs.coverageFiles = append(objs.coverageFiles, deps.StaticLibObjs.coverageFiles...)
	objs.coverageFiles = append(objs.coverageFiles, deps.WholeStaticLibObjs.coverageFiles...)

	objs.sAbiDumpFiles = append(objs.sAbiDumpFiles, deps.StaticLibObjs.sAbiDumpFiles...)
	objs.sAbiDumpFiles = append(objs.sAbiDumpFiles, deps.WholeStaticLibObjs.sAbiDumpFiles...)

	library.coverageOutputFile = transformCoverageFilesToZip(ctx, objs, library.getLibName(ctx))
	library.linkSAbiDumpFiles(ctx, objs, fileName, unstrippedOutputFile)

	var staticAnalogue *StaticLibraryInfo
	if static := ctx.GetDirectDepsWithTag(staticVariantTag); len(static) > 0 {
		s := ctx.OtherModuleProvider(static[0], StaticLibraryInfoProvider).(StaticLibraryInfo)
		staticAnalogue = &s
	}

	ctx.SetProvider(SharedLibraryInfoProvider, SharedLibraryInfo{
		TableOfContents:         android.OptionalPathForPath(tocFile),
		SharedLibrary:           unstrippedOutputFile,
		UnstrippedSharedLibrary: library.unstrippedOutputFile,
		CoverageSharedLibrary:   library.coverageOutputFile,
		StaticAnalogue:          staticAnalogue,
		Target:                  ctx.Target(),
	})

	stubs := ctx.GetDirectDepsWithTag(stubImplDepTag)
	if len(stubs) > 0 {
		var stubsInfo []SharedStubLibrary
		for _, stub := range stubs {
			stubInfo := ctx.OtherModuleProvider(stub, SharedLibraryInfoProvider).(SharedLibraryInfo)
			flagInfo := ctx.OtherModuleProvider(stub, FlagExporterInfoProvider).(FlagExporterInfo)
			stubsInfo = append(stubsInfo, SharedStubLibrary{
				Version:           moduleLibraryInterface(stub).stubsVersion(),
				SharedLibraryInfo: stubInfo,
				FlagExporterInfo:  flagInfo,
			})
		}
		ctx.SetProvider(SharedLibraryStubsProvider, SharedLibraryStubsInfo{
			SharedStubLibraries: stubsInfo,

			IsLLNDK: ctx.IsLlndk(),
		})
	}

	return unstrippedOutputFile
}

func (library *libraryDecorator) unstrippedOutputFilePath() android.Path {
	return library.unstrippedOutputFile
}

func (library *libraryDecorator) disableStripping() {
	library.stripper.StripProperties.Strip.None = BoolPtr(true)
}

func (library *libraryDecorator) nativeCoverage() bool {
	if library.header() || library.buildStubs() {
		return false
	}
	return true
}

func (library *libraryDecorator) coverageOutputFilePath() android.OptionalPath {
	return library.coverageOutputFile
}

func getRefAbiDumpFile(ctx ModuleContext, vndkVersion, fileName string) android.Path {
	// The logic must be consistent with classifySourceAbiDump.
	isNdk := ctx.isNdk(ctx.Config())
	isLlndkOrVndk := ctx.IsLlndkPublic() || (ctx.useVndk() && ctx.isVndk())

	refAbiDumpTextFile := android.PathForVndkRefAbiDump(ctx, vndkVersion, fileName, isNdk, isLlndkOrVndk, false)
	refAbiDumpGzipFile := android.PathForVndkRefAbiDump(ctx, vndkVersion, fileName, isNdk, isLlndkOrVndk, true)

	if refAbiDumpTextFile.Valid() {
		if refAbiDumpGzipFile.Valid() {
			ctx.ModuleErrorf(
				"Two reference ABI dump files are found: %q and %q. Please delete the stale one.",
				refAbiDumpTextFile, refAbiDumpGzipFile)
			return nil
		}
		return refAbiDumpTextFile.Path()
	}
	if refAbiDumpGzipFile.Valid() {
		return unzipRefDump(ctx, refAbiDumpGzipFile.Path(), fileName)
	}
	return nil
}

func (library *libraryDecorator) linkSAbiDumpFiles(ctx ModuleContext, objs Objects, fileName string, soFile android.Path) {
	if library.sabi.shouldCreateSourceAbiDump() {
		var vndkVersion string

		if ctx.useVndk() {
			// For modules linking against vndk, follow its vndk version
			vndkVersion = ctx.Module().(*Module).VndkVersion()
		} else {
			// Regard the other modules as PLATFORM_VNDK_VERSION
			vndkVersion = ctx.DeviceConfig().PlatformVndkVersion()
		}

		exportIncludeDirs := library.flagExporter.exportedIncludes(ctx)
		var SourceAbiFlags []string
		for _, dir := range exportIncludeDirs.Strings() {
			SourceAbiFlags = append(SourceAbiFlags, "-I"+dir)
		}
		for _, reexportedInclude := range library.sabi.Properties.ReexportedIncludes {
			SourceAbiFlags = append(SourceAbiFlags, "-I"+reexportedInclude)
		}
		exportedHeaderFlags := strings.Join(SourceAbiFlags, " ")
		library.sAbiOutputFile = transformDumpToLinkedDump(ctx, objs.sAbiDumpFiles, soFile, fileName, exportedHeaderFlags,
			android.OptionalPathForModuleSrc(ctx, library.symbolFileForAbiCheck(ctx)),
			library.Properties.Header_abi_checker.Exclude_symbol_versions,
			library.Properties.Header_abi_checker.Exclude_symbol_tags)

		addLsdumpPath(classifySourceAbiDump(ctx) + ":" + library.sAbiOutputFile.String())

		refAbiDumpFile := getRefAbiDumpFile(ctx, vndkVersion, fileName)
		if refAbiDumpFile != nil && !library.isTechPackageLibrary {
			library.sAbiDiff = sourceAbiDiff(ctx, library.sAbiOutputFile.Path(),
				refAbiDumpFile, fileName, exportedHeaderFlags,
				Bool(library.Properties.Header_abi_checker.Check_all_apis),
				ctx.IsLlndk(), ctx.isNdk(ctx.Config()), ctx.IsVndkExt())
		}
	}
}

func processLLNDKHeaders(ctx ModuleContext, srcHeaderDir string, outDir android.ModuleGenPath) android.Path {
	srcDir := android.PathForModuleSrc(ctx, srcHeaderDir)
	srcFiles := ctx.GlobFiles(filepath.Join(srcDir.String(), "**/*.h"), nil)

	var installPaths []android.WritablePath
	for _, header := range srcFiles {
		headerDir := filepath.Dir(header.String())
		relHeaderDir, err := filepath.Rel(srcDir.String(), headerDir)
		if err != nil {
			ctx.ModuleErrorf("filepath.Rel(%q, %q) failed: %s",
				srcDir.String(), headerDir, err)
			continue
		}

		installPaths = append(installPaths, outDir.Join(ctx, relHeaderDir, header.Base()))
	}

	return processHeadersWithVersioner(ctx, srcDir, outDir, srcFiles, installPaths)
}

// link registers actions to link this library, and sets various fields
// on this library to reflect information that should be exported up the build
// tree (for example, exported flags and include paths).
func (library *libraryDecorator) link(ctx ModuleContext,
	flags Flags, deps PathDeps, objs Objects) android.Path {

	if ctx.IsLlndk() {
		if len(library.Properties.Llndk.Export_preprocessed_headers) > 0 {
			// This is the vendor variant of an LLNDK library with preprocessed headers.
			genHeaderOutDir := android.PathForModuleGen(ctx, "include")

			var timestampFiles android.Paths
			for _, dir := range library.Properties.Llndk.Export_preprocessed_headers {
				timestampFiles = append(timestampFiles, processLLNDKHeaders(ctx, dir, genHeaderOutDir))
			}

			if Bool(library.Properties.Llndk.Export_headers_as_system) {
				library.reexportSystemDirs(genHeaderOutDir)
			} else {
				library.reexportDirs(genHeaderOutDir)
			}

			library.reexportDeps(timestampFiles...)
		}

		// override the module's export_include_dirs with llndk.override_export_include_dirs
		// if it is set.
		if override := library.Properties.Llndk.Override_export_include_dirs; override != nil {
			library.flagExporter.Properties.Export_include_dirs = override
		}

		if Bool(library.Properties.Llndk.Export_headers_as_system) {
			library.flagExporter.Properties.Export_system_include_dirs = append(
				library.flagExporter.Properties.Export_system_include_dirs,
				library.flagExporter.Properties.Export_include_dirs...)
			library.flagExporter.Properties.Export_include_dirs = nil
		}
	}

	if ctx.IsVendorPublicLibrary() {
		// override the module's export_include_dirs with vendor_public_library.override_export_include_dirs
		// if it is set.
		if override := library.Properties.Vendor_public_library.Override_export_include_dirs; override != nil {
			library.flagExporter.Properties.Export_include_dirs = override
		}
	}

	// Linking this library consists of linking `deps.Objs` (.o files in dependencies
	// of this library), together with `objs` (.o files created by compiling this
	// library).
	objs = deps.Objs.Copy().Append(objs)
	var out android.Path
	if library.static() || library.header() {
		out = library.linkStatic(ctx, flags, deps, objs)
	} else {
		out = library.linkShared(ctx, flags, deps, objs)
	}

	// Export include paths and flags to be propagated up the tree.
	library.exportIncludes(ctx)
	library.reexportDirs(deps.ReexportedDirs...)
	library.reexportSystemDirs(deps.ReexportedSystemDirs...)
	library.reexportFlags(deps.ReexportedFlags...)
	library.reexportDeps(deps.ReexportedDeps...)
	library.addExportedGeneratedHeaders(deps.ReexportedGeneratedHeaders...)

	// Optionally export aidl headers.
	if Bool(library.Properties.Aidl.Export_aidl_headers) {
		if library.baseCompiler.hasSrcExt(".aidl") {
			dir := android.PathForModuleGen(ctx, "aidl")
			library.reexportDirs(dir)

			library.reexportDeps(library.baseCompiler.aidlOrderOnlyDeps...)
			library.addExportedGeneratedHeaders(library.baseCompiler.aidlHeaders...)
		}
	}

	// Optionally export proto headers.
	if Bool(library.Properties.Proto.Export_proto_headers) {
		if library.baseCompiler.hasSrcExt(".proto") {
			var includes android.Paths
			if flags.proto.CanonicalPathFromRoot {
				includes = append(includes, flags.proto.SubDir)
			}
			includes = append(includes, flags.proto.Dir)
			library.reexportDirs(includes...)

			library.reexportDeps(library.baseCompiler.protoOrderOnlyDeps...)
			library.addExportedGeneratedHeaders(library.baseCompiler.protoHeaders...)
		}
	}

	// If the library is sysprop_library, expose either public or internal header selectively.
	if library.baseCompiler.hasSrcExt(".sysprop") {
		dir := android.PathForModuleGen(ctx, "sysprop", "include")
		if library.Properties.Sysprop.Platform != nil {
			isOwnerPlatform := Bool(library.Properties.Sysprop.Platform)

			// If the owner is different from the user, expose public header. That is,
			// 1) if the user is product (as owner can only be platform / vendor)
			// 2) if the owner is platform and the client is vendor
			// We don't care Platform -> Vendor dependency as it's already forbidden.
			if ctx.Device() && (ctx.ProductSpecific() || (isOwnerPlatform && ctx.inVendor())) {
				dir = android.PathForModuleGen(ctx, "sysprop/public", "include")
			}
		}

		// Make sure to only export headers which are within the include directory.
		_, headers := android.FilterPathListPredicate(library.baseCompiler.syspropHeaders, func(path android.Path) bool {
			_, isRel := android.MaybeRel(ctx, dir.String(), path.String())
			return isRel
		})

		// Add sysprop-related directories to the exported directories of this library.
		library.reexportDirs(dir)
		library.reexportDeps(library.baseCompiler.syspropOrderOnlyDeps...)
		library.addExportedGeneratedHeaders(headers...)
	}

	// Add stub-related flags if this library is a stub library.
	library.exportVersioningMacroIfNeeded(ctx)

	// Propagate a Provider containing information about exported flags, deps, and include paths.
	library.flagExporter.setProvider(ctx)

	return out
}

func (library *libraryDecorator) exportVersioningMacroIfNeeded(ctx android.BaseModuleContext) {
	if library.buildStubs() && library.stubsVersion() != "" && !library.skipAPIDefine {
		name := versioningMacroName(ctx.Module().(*Module).ImplementationModuleName(ctx))
		apiLevel, err := android.ApiLevelFromUser(ctx, library.stubsVersion())
		if err != nil {
			ctx.ModuleErrorf("Can't export version macro: %s", err.Error())
		}
		library.reexportFlags("-D" + name + "=" + strconv.Itoa(apiLevel.FinalOrPreviewInt()))
	}
}

// buildStatic returns true if this library should be built as a static library.
func (library *libraryDecorator) buildStatic() bool {
	return library.MutatedProperties.BuildStatic &&
		BoolDefault(library.StaticProperties.Static.Enabled, true)
}

// buildShared returns true if this library should be built as a shared library.
func (library *libraryDecorator) buildShared() bool {
	return library.MutatedProperties.BuildShared &&
		BoolDefault(library.SharedProperties.Shared.Enabled, true)
}

func (library *libraryDecorator) objs() Objects {
	return library.objects
}

func (library *libraryDecorator) reuseObjs() Objects {
	return library.reuseObjects
}

func (library *libraryDecorator) toc() android.OptionalPath {
	return library.tocFile
}

func (library *libraryDecorator) installSymlinkToRuntimeApex(ctx ModuleContext, file android.Path) {
	dir := library.baseInstaller.installDir(ctx)
	dirOnDevice := android.InstallPathToOnDevicePath(ctx, dir)
	target := "/" + filepath.Join("apex", "com.android.runtime", dir.Base(), "bionic", file.Base())
	ctx.InstallAbsoluteSymlink(dir, file.Base(), target)
	library.postInstallCmds = append(library.postInstallCmds, makeSymlinkCmd(dirOnDevice, file.Base(), target))
}

func (library *libraryDecorator) install(ctx ModuleContext, file android.Path) {
	if library.shared() {
		if ctx.Device() && ctx.useVndk() {
			// set subDir for VNDK extensions
			if ctx.IsVndkExt() {
				if ctx.isVndkSp() {
					library.baseInstaller.subDir = "vndk-sp"
				} else {
					library.baseInstaller.subDir = "vndk"
				}
			}

			// In some cases we want to use core variant for VNDK-Core libs.
			// Skip product variant since VNDKs use only the vendor variant.
			if ctx.isVndk() && !ctx.isVndkSp() && !ctx.IsVndkExt() && !ctx.inProduct() {
				mayUseCoreVariant := true

				if ctx.mustUseVendorVariant() {
					mayUseCoreVariant = false
				}

				if ctx.Config().CFIEnabledForPath(ctx.ModuleDir()) && ctx.Arch().ArchType == android.Arm64 {
					mayUseCoreVariant = false
				}

				if mayUseCoreVariant {
					library.checkSameCoreVariant = true
					if ctx.DeviceConfig().VndkUseCoreVariant() {
						library.useCoreVariant = true
					}
				}
			}

			// do not install vndk libs
			// vndk libs are packaged into VNDK APEX
			if ctx.isVndk() && !ctx.IsVndkExt() {
				return
			}
		} else if library.hasStubsVariants() && !ctx.Host() && ctx.directlyInAnyApex() {
			// Bionic libraries (e.g. libc.so) is installed to the bootstrap subdirectory.
			// The original path becomes a symlink to the corresponding file in the
			// runtime APEX.
			translatedArch := ctx.Target().NativeBridge == android.NativeBridgeEnabled
			if InstallToBootstrap(ctx.baseModuleName(), ctx.Config()) && !library.buildStubs() &&
				!translatedArch && !ctx.inRamdisk() && !ctx.inVendorRamdisk() && !ctx.inRecovery() {
				if ctx.Device() {
					library.installSymlinkToRuntimeApex(ctx, file)
				}
				library.baseInstaller.subDir = "bootstrap"
			}
		} else if ctx.directlyInAnyApex() && ctx.IsLlndk() && !isBionic(ctx.baseModuleName()) {
			// Skip installing LLNDK (non-bionic) libraries moved to APEX.
			ctx.Module().HideFromMake()
		}

		library.baseInstaller.install(ctx, file)
	}

	if Bool(library.Properties.Static_ndk_lib) && library.static() &&
		!ctx.useVndk() && !ctx.inRamdisk() && !ctx.inVendorRamdisk() && !ctx.inRecovery() && ctx.Device() &&
		library.baseLinker.sanitize.isUnsanitizedVariant() &&
		ctx.isForPlatform() && !ctx.isPreventInstall() {
		installPath := getNdkSysrootBase(ctx).Join(
			ctx, "usr/lib", config.NDKTriple(ctx.toolchain()), file.Base())

		ctx.ModuleBuild(pctx, android.ModuleBuildParams{
			Rule:        android.Cp,
			Description: "install " + installPath.Base(),
			Output:      installPath,
			Input:       file,
		})

		library.ndkSysrootPath = installPath
	}
}

func (library *libraryDecorator) everInstallable() bool {
	// Only shared and static libraries are installed. Header libraries (which are
	// neither static or shared) are not installed.
	return library.shared() || library.static()
}

// static returns true if this library is for a "static' variant.
func (library *libraryDecorator) static() bool {
	return library.MutatedProperties.VariantIsStatic
}

// shared returns true if this library is for a "shared' variant.
func (library *libraryDecorator) shared() bool {
	return library.MutatedProperties.VariantIsShared
}

// header returns true if this library is for a header-only variant.
func (library *libraryDecorator) header() bool {
	// Neither "static" nor "shared" implies this library is header-only.
	return !library.static() && !library.shared()
}

// setStatic marks the library variant as "static".
func (library *libraryDecorator) setStatic() {
	library.MutatedProperties.VariantIsStatic = true
	library.MutatedProperties.VariantIsShared = false
}

// setShared marks the library variant as "shared".
func (library *libraryDecorator) setShared() {
	library.MutatedProperties.VariantIsStatic = false
	library.MutatedProperties.VariantIsShared = true
}

// BuildOnlyStatic disables building this library as a shared library.
func (library *libraryDecorator) BuildOnlyStatic() {
	library.MutatedProperties.BuildShared = false
}

// BuildOnlyShared disables building this library as a static library.
func (library *libraryDecorator) BuildOnlyShared() {
	library.MutatedProperties.BuildStatic = false
}

// HeaderOnly disables building this library as a shared or static library;
// the library only exists to propagate header file dependencies up the build graph.
func (library *libraryDecorator) HeaderOnly() {
	library.MutatedProperties.BuildShared = false
	library.MutatedProperties.BuildStatic = false
}

// hasLLNDKStubs returns true if this cc_library module has a variant that will build LLNDK stubs.
func (library *libraryDecorator) hasLLNDKStubs() bool {
	return String(library.Properties.Llndk.Symbol_file) != ""
}

// hasLLNDKStubs returns true if this cc_library module has a variant that will build LLNDK stubs.
func (library *libraryDecorator) hasLLNDKHeaders() bool {
	return Bool(library.Properties.Llndk.Llndk_headers)
}

// hasVendorPublicLibrary returns true if this cc_library module has a variant that will build
// vendor public library stubs.
func (library *libraryDecorator) hasVendorPublicLibrary() bool {
	return String(library.Properties.Vendor_public_library.Symbol_file) != ""
}

func (library *libraryDecorator) implementationModuleName(name string) string {
	return name
}

func (library *libraryDecorator) buildStubs() bool {
	return library.MutatedProperties.BuildStubs
}

func (library *libraryDecorator) symbolFileForAbiCheck(ctx ModuleContext) *string {
	if library.Properties.Header_abi_checker.Symbol_file != nil {
		return library.Properties.Header_abi_checker.Symbol_file
	}
	if ctx.Module().(*Module).IsLlndk() {
		return library.Properties.Llndk.Symbol_file
	}
	if library.hasStubsVariants() && library.Properties.Stubs.Symbol_file != nil {
		return library.Properties.Stubs.Symbol_file
	}
	return nil
}

func (library *libraryDecorator) hasStubsVariants() bool {
	// Just having stubs.symbol_file is enough to create a stub variant. In that case
	// the stub for the future API level is created.
	return library.Properties.Stubs.Symbol_file != nil ||
		len(library.Properties.Stubs.Versions) > 0
}

func (library *libraryDecorator) stubsVersions(ctx android.BaseMutatorContext) []string {
	if !library.hasStubsVariants() {
		return nil
	}

	// Future API level is implicitly added if there isn't
	vers := library.Properties.Stubs.Versions
	if inList(android.FutureApiLevel.String(), vers) {
		return vers
	}
	// In some cases, people use the raw value "10000" in the versions property.
	// We shouldn't add the future API level in that case, otherwise there will
	// be two identical versions.
	if inList(strconv.Itoa(android.FutureApiLevel.FinalOrFutureInt()), vers) {
		return vers
	}
	return append(vers, android.FutureApiLevel.String())
}

func (library *libraryDecorator) setStubsVersion(version string) {
	library.MutatedProperties.StubsVersion = version
}

func (library *libraryDecorator) stubsVersion() string {
	return library.MutatedProperties.StubsVersion
}

func (library *libraryDecorator) setBuildStubs(isLatest bool) {
	library.MutatedProperties.BuildStubs = true
	library.MutatedProperties.IsLatestVersion = isLatest
}

func (library *libraryDecorator) setAllStubsVersions(versions []string) {
	library.MutatedProperties.AllStubsVersions = versions
}

func (library *libraryDecorator) allStubsVersions() []string {
	return library.MutatedProperties.AllStubsVersions
}

func (library *libraryDecorator) isLatestStubVersion() bool {
	return library.MutatedProperties.IsLatestVersion
}

func (library *libraryDecorator) availableFor(what string) bool {
	var list []string
	if library.static() {
		list = library.StaticProperties.Static.Apex_available
	} else if library.shared() {
		list = library.SharedProperties.Shared.Apex_available
	}
	if len(list) == 0 {
		return false
	}
	return android.CheckAvailableForApex(what, list)
}

func (library *libraryDecorator) makeUninstallable(mod *Module) {
	if library.static() && library.buildStatic() && !library.buildStubs() {
		// If we're asked to make a static library uninstallable we don't do
		// anything since AndroidMkEntries always sets LOCAL_UNINSTALLABLE_MODULE
		// for these entries. This is done to still get the make targets for NOTICE
		// files from notice_files.mk, which other libraries might depend on.
		return
	}
	mod.ModuleBase.MakeUninstallable()
}

var versioningMacroNamesListKey = android.NewOnceKey("versioningMacroNamesList")

// versioningMacroNamesList returns a singleton map, where keys are "version macro names",
// and values are the module name responsible for registering the version macro name.
//
// Version macros are used when building against stubs, to provide version information about
// the stub. Only stub libraries should have an entry in this list.
//
// For example, when building against libFoo#ver, __LIBFOO_API__ macro is set to ver so
// that headers from libFoo can be conditionally compiled (this may hide APIs
// that are not available for the version).
//
// This map is used to ensure that there aren't conflicts between these version macro names.
func versioningMacroNamesList(config android.Config) *map[string]string {
	return config.Once(versioningMacroNamesListKey, func() interface{} {
		m := make(map[string]string)
		return &m
	}).(*map[string]string)
}

// alphanumeric and _ characters are preserved.
// other characters are all converted to _
var charsNotForMacro = regexp.MustCompile("[^a-zA-Z0-9_]+")

// versioningMacroName returns the canonical version macro name for the given module.
func versioningMacroName(moduleName string) string {
	macroName := charsNotForMacro.ReplaceAllString(moduleName, "_")
	macroName = strings.ToUpper(macroName)
	return "__" + macroName + "_API__"
}

// NewLibrary builds and returns a new Module corresponding to a C++ library.
// Individual module implementations which comprise a C++ library (or something like
// a C++ library) should call this function, set some fields on the result, and
// then call the Init function.
func NewLibrary(hod android.HostOrDeviceSupported) (*Module, *libraryDecorator) {
	module := newModule(hod, android.MultilibBoth)

	library := &libraryDecorator{
		MutatedProperties: LibraryMutatedProperties{
			BuildShared: true,
			BuildStatic: true,
		},
		baseCompiler:  NewBaseCompiler(),
		baseLinker:    NewBaseLinker(module.sanitize),
		baseInstaller: NewBaseInstaller("lib", "lib64", InstallInSystem),
		sabi:          module.sabi,
	}

	module.compiler = library
	module.linker = library
	module.installer = library
	module.library = library

	return module, library
}

// connects a shared library to a static library in order to reuse its .o files to avoid
// compiling source files twice.
func reuseStaticLibrary(mctx android.BottomUpMutatorContext, static, shared *Module) {
	if staticCompiler, ok := static.compiler.(*libraryDecorator); ok {
		sharedCompiler := shared.compiler.(*libraryDecorator)

		// Check libraries in addition to cflags, since libraries may be exporting different
		// include directories.
		if len(staticCompiler.StaticProperties.Static.Cflags) == 0 &&
			len(sharedCompiler.SharedProperties.Shared.Cflags) == 0 &&
			len(staticCompiler.StaticProperties.Static.Whole_static_libs) == 0 &&
			len(sharedCompiler.SharedProperties.Shared.Whole_static_libs) == 0 &&
			len(staticCompiler.StaticProperties.Static.Static_libs) == 0 &&
			len(sharedCompiler.SharedProperties.Shared.Static_libs) == 0 &&
			len(staticCompiler.StaticProperties.Static.Shared_libs) == 0 &&
			len(sharedCompiler.SharedProperties.Shared.Shared_libs) == 0 &&
			// Compare System_shared_libs properties with nil because empty lists are
			// semantically significant for them.
			staticCompiler.StaticProperties.Static.System_shared_libs == nil &&
			sharedCompiler.SharedProperties.Shared.System_shared_libs == nil {

			mctx.AddInterVariantDependency(reuseObjTag, shared, static)
			sharedCompiler.baseCompiler.Properties.OriginalSrcs =
				sharedCompiler.baseCompiler.Properties.Srcs
			sharedCompiler.baseCompiler.Properties.Srcs = nil
			sharedCompiler.baseCompiler.Properties.Generated_sources = nil
		}

		// This dep is just to reference static variant from shared variant
		mctx.AddInterVariantDependency(staticVariantTag, shared, static)
	}
}

// LinkageMutator adds "static" or "shared" variants for modules depending
// on whether the module can be built as a static library or a shared library.
func LinkageMutator(mctx android.BottomUpMutatorContext) {
	ccPrebuilt := false
	if m, ok := mctx.Module().(*Module); ok && m.linker != nil {
		_, ccPrebuilt = m.linker.(prebuiltLibraryInterface)
	}
	if ccPrebuilt {
		library := mctx.Module().(*Module).linker.(prebuiltLibraryInterface)

		// Differentiate between header only and building an actual static/shared library
		buildStatic := library.buildStatic()
		buildShared := library.buildShared()
		if buildStatic || buildShared {
			// Always create both the static and shared variants for prebuilt libraries, and then disable the one
			// that is not being used.  This allows them to share the name of a cc_library module, which requires that
			// all the variants of the cc_library also exist on the prebuilt.
			modules := mctx.CreateLocalVariations("static", "shared")
			static := modules[0].(*Module)
			shared := modules[1].(*Module)

			static.linker.(prebuiltLibraryInterface).setStatic()
			shared.linker.(prebuiltLibraryInterface).setShared()

			if buildShared {
				mctx.AliasVariation("shared")
			} else if buildStatic {
				mctx.AliasVariation("static")
			}

			if !buildStatic {
				static.linker.(prebuiltLibraryInterface).disablePrebuilt()
			}
			if !buildShared {
				shared.linker.(prebuiltLibraryInterface).disablePrebuilt()
			}
		} else {
			// Header only
		}

	} else if library, ok := mctx.Module().(LinkableInterface); ok && library.CcLibraryInterface() {

		// Non-cc.Modules may need an empty variant for their mutators.
		variations := []string{}
		if library.NonCcVariants() {
			variations = append(variations, "")
		}

		isLLNDK := false
		if m, ok := mctx.Module().(*Module); ok {
			isLLNDK = m.IsLlndk()
		}
		buildStatic := library.BuildStaticVariant() && !isLLNDK
		buildShared := library.BuildSharedVariant()
		if buildStatic && buildShared {
			variations := append([]string{"static", "shared"}, variations...)

			modules := mctx.CreateLocalVariations(variations...)
			static := modules[0].(LinkableInterface)
			shared := modules[1].(LinkableInterface)

			static.SetStatic()
			shared.SetShared()

			if _, ok := library.(*Module); ok {
				reuseStaticLibrary(mctx, static.(*Module), shared.(*Module))
			}
			mctx.AliasVariation("shared")
		} else if buildStatic {
			variations := append([]string{"static"}, variations...)

			modules := mctx.CreateLocalVariations(variations...)
			modules[0].(LinkableInterface).SetStatic()
			mctx.AliasVariation("static")
		} else if buildShared {
			variations := append([]string{"shared"}, variations...)

			modules := mctx.CreateLocalVariations(variations...)
			modules[0].(LinkableInterface).SetShared()
			mctx.AliasVariation("shared")
		} else if len(variations) > 0 {
			mctx.CreateLocalVariations(variations...)
			mctx.AliasVariation(variations[0])
		}
	}
}

// normalizeVersions modifies `versions` in place, so that each raw version
// string becomes its normalized canonical form.
// Validates that the versions in `versions` are specified in least to greatest order.
func normalizeVersions(ctx android.BaseModuleContext, versions []string) {
	var previous android.ApiLevel
	for i, v := range versions {
		ver, err := android.ApiLevelFromUser(ctx, v)
		if err != nil {
			ctx.PropertyErrorf("versions", "%s", err.Error())
			return
		}
		if i > 0 && ver.LessThanOrEqualTo(previous) {
			ctx.PropertyErrorf("versions", "not sorted: %v", versions)
		}
		versions[i] = ver.String()
		previous = ver
	}
}

func createVersionVariations(mctx android.BottomUpMutatorContext, versions []string) {
	// "" is for the non-stubs (implementation) variant for system modules, or the LLNDK variant
	// for LLNDK modules.
	variants := append(android.CopyOf(versions), "")

	m := mctx.Module().(*Module)
	isLLNDK := m.IsLlndk()
	isVendorPublicLibrary := m.IsVendorPublicLibrary()

	modules := mctx.CreateLocalVariations(variants...)
	for i, m := range modules {

		if variants[i] != "" || isLLNDK || isVendorPublicLibrary {
			// A stubs or LLNDK stubs variant.
			c := m.(*Module)
			c.sanitize = nil
			c.stl = nil
			c.Properties.PreventInstall = true
			lib := moduleLibraryInterface(m)
			isLatest := i == (len(versions) - 1)
			lib.setBuildStubs(isLatest)

			if variants[i] != "" {
				// A non-LLNDK stubs module is hidden from make and has a dependency from the
				// implementation module to the stubs module.
				c.Properties.HideFromMake = true
				lib.setStubsVersion(variants[i])
				mctx.AddInterVariantDependency(stubImplDepTag, modules[len(modules)-1], modules[i])
			}
		}
	}
	mctx.AliasVariation("")
	latestVersion := ""
	if len(versions) > 0 {
		latestVersion = versions[len(versions)-1]
	}
	mctx.CreateAliasVariation("latest", latestVersion)
}

func createPerApiVersionVariations(mctx android.BottomUpMutatorContext, minSdkVersion string) {
	from, err := nativeApiLevelFromUser(mctx, minSdkVersion)
	if err != nil {
		mctx.PropertyErrorf("min_sdk_version", err.Error())
		return
	}

	versionStrs := ndkLibraryVersions(mctx, from)
	modules := mctx.CreateLocalVariations(versionStrs...)

	for i, module := range modules {
		module.(*Module).Properties.Sdk_version = StringPtr(versionStrs[i])
		module.(*Module).Properties.Min_sdk_version = StringPtr(versionStrs[i])
	}
}

func CanBeOrLinkAgainstVersionVariants(module interface {
	Host() bool
	InRamdisk() bool
	InVendorRamdisk() bool
}) bool {
	return !module.Host() && !module.InRamdisk() && !module.InVendorRamdisk()
}

func CanBeVersionVariant(module interface {
	Host() bool
	InRamdisk() bool
	InVendorRamdisk() bool
	InRecovery() bool
	CcLibraryInterface() bool
	Shared() bool
}) bool {
	return CanBeOrLinkAgainstVersionVariants(module) &&
		module.CcLibraryInterface() && module.Shared()
}

func moduleLibraryInterface(module blueprint.Module) libraryInterface {
	if m, ok := module.(*Module); ok {
		return m.library
	}
	return nil
}

// versionSelector normalizes the versions in the Stubs.Versions property into MutatedProperties.AllStubsVersions,
// and propagates the value from implementation libraries to llndk libraries with the same name.
func versionSelectorMutator(mctx android.BottomUpMutatorContext) {
	if library := moduleLibraryInterface(mctx.Module()); library != nil && CanBeVersionVariant(mctx.Module().(*Module)) {
		if library.buildShared() {
			versions := library.stubsVersions(mctx)
			if len(versions) > 0 {
				normalizeVersions(mctx, versions)
				if mctx.Failed() {
					return
				}
				// Set the versions on the pre-mutated module so they can be read by any llndk modules that
				// depend on the implementation library and haven't been mutated yet.
				library.setAllStubsVersions(versions)
			}

			if mctx.Module().(*Module).UseVndk() && library.hasLLNDKStubs() {
				// Propagate the version to the llndk stubs module.
				mctx.VisitDirectDepsWithTag(llndkStubDepTag, func(stubs android.Module) {
					if stubsLib := moduleLibraryInterface(stubs); stubsLib != nil {
						stubsLib.setAllStubsVersions(library.allStubsVersions())
					}
				})
			}
		}
	}
}

// versionMutator splits a module into the mandatory non-stubs variant
// (which is unnamed) and zero or more stubs variants.
func versionMutator(mctx android.BottomUpMutatorContext) {
	if library := moduleLibraryInterface(mctx.Module()); library != nil && CanBeVersionVariant(mctx.Module().(*Module)) {
		createVersionVariations(mctx, library.allStubsVersions())
		return
	}

	if m, ok := mctx.Module().(*Module); ok {
		if m.SplitPerApiLevel() && m.IsSdkVariant() {
			if mctx.Os() != android.Android {
				return
			}
			createPerApiVersionVariations(mctx, m.MinSdkVersion())
		}
	}
}

// maybeInjectBoringSSLHash adds a rule to run bssl_inject_hash on the output file if the module has the
// inject_bssl_hash or if any static library dependencies have inject_bssl_hash set.  It returns the output path
// that the linked output file should be written to.
// TODO(b/137267623): Remove this in favor of a cc_genrule when they support operating on shared libraries.
func maybeInjectBoringSSLHash(ctx android.ModuleContext, outputFile android.ModuleOutPath,
	inject *bool, fileName string) android.ModuleOutPath {
	// TODO(b/137267623): Remove this in favor of a cc_genrule when they support operating on shared libraries.
	injectBoringSSLHash := Bool(inject)
	ctx.VisitDirectDeps(func(dep android.Module) {
		if tag, ok := ctx.OtherModuleDependencyTag(dep).(libraryDependencyTag); ok && tag.static() {
			if cc, ok := dep.(*Module); ok {
				if library, ok := cc.linker.(*libraryDecorator); ok {
					if Bool(library.Properties.Inject_bssl_hash) {
						injectBoringSSLHash = true
					}
				}
			}
		}
	})
	if injectBoringSSLHash {
		hashedOutputfile := outputFile
		outputFile = android.PathForModuleOut(ctx, "unhashed", fileName)

		rule := android.NewRuleBuilder(pctx, ctx)
		rule.Command().
			BuiltTool("bssl_inject_hash").
			Flag("-sha256").
			FlagWithInput("-in-object ", outputFile).
			FlagWithOutput("-o ", hashedOutputfile)
		rule.Build("injectCryptoHash", "inject crypto hash")
	}

	return outputFile
}

type bazelCcLibraryStaticAttributes struct {
	Copts      bazel.StringListAttribute
	Srcs       bazel.LabelListAttribute
	Deps       bazel.LabelListAttribute
	Linkopts   bazel.StringListAttribute
	Linkstatic bool
	Includes   bazel.StringListAttribute
	Hdrs       bazel.LabelListAttribute
}

type bazelCcLibraryStatic struct {
	android.BazelTargetModuleBase
	bazelCcLibraryStaticAttributes
}

func BazelCcLibraryStaticFactory() android.Module {
	module := &bazelCcLibraryStatic{}
	module.AddProperties(&module.bazelCcLibraryStaticAttributes)
	android.InitBazelTargetModule(module)
	return module
}

func ccLibraryStaticBp2BuildInternal(ctx android.TopDownMutatorContext, module *Module) {
	compilerAttrs := bp2BuildParseCompilerProps(ctx, module)
	linkerAttrs := bp2BuildParseLinkerProps(ctx, module)
	exportedIncludes := bp2BuildParseExportedIncludes(ctx, module)

	attrs := &bazelCcLibraryStaticAttributes{
		Copts:      compilerAttrs.copts,
		Srcs:       compilerAttrs.srcs,
		Deps:       linkerAttrs.deps,
		Linkopts:   linkerAttrs.linkopts,
		Linkstatic: true,
		Includes:   exportedIncludes,
	}

	props := bazel.BazelTargetModuleProperties{
		Rule_class:        "cc_library_static",
		Bzl_load_location: "//build/bazel/rules:cc_library_static.bzl",
	}

	ctx.CreateBazelTargetModule(BazelCcLibraryStaticFactory, module.Name(), props, attrs)
}

func CcLibraryStaticBp2Build(ctx android.TopDownMutatorContext) {
	module, ok := ctx.Module().(*Module)
	if !ok {
		// Not a cc module
		return
	}
	if !module.ConvertWithBp2build(ctx) {
		return
	}
	if ctx.ModuleType() != "cc_library_static" {
		return
	}

	ccLibraryStaticBp2BuildInternal(ctx, module)
}

func (m *bazelCcLibraryStatic) Name() string {
	return m.BaseModuleName()
}

func (m *bazelCcLibraryStatic) GenerateAndroidBuildActions(ctx android.ModuleContext) {}<|MERGE_RESOLUTION|>--- conflicted
+++ resolved
@@ -816,9 +816,6 @@
 		}
 		return objs
 	}
-<<<<<<< HEAD
-
-=======
 	if ctx.IsVendorPublicLibrary() {
 		objs, versionScript := compileStubLibrary(ctx, flags, String(library.Properties.Vendor_public_library.Symbol_file), "current", "")
 		if !Bool(library.Properties.Vendor_public_library.Unversioned) {
@@ -826,7 +823,6 @@
 		}
 		return objs
 	}
->>>>>>> f01158ce
 	if library.buildStubs() {
 		symbolFile := String(library.Properties.Stubs.Symbol_file)
 		if symbolFile != "" && !strings.HasSuffix(symbolFile, ".map.txt") {
