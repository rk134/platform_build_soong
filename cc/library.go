--- conflicted
+++ resolved
@@ -666,7 +666,7 @@
 	*baseInstaller
 
 	collectedSnapshotHeaders android.Paths
-        isQiifaLibrary      bool
+	isQiifaLibrary           bool
 
 	apiListCoverageXmlPath android.ModuleOutPath
 }
@@ -1020,11 +1020,11 @@
 	return flags
 }
 
-func loadQiifaLibraryMetadata(library *libraryDecorator,ctx android.BaseModuleContext){
+func loadQiifaLibraryMetadata(library *libraryDecorator, ctx android.BaseModuleContext) {
 	m := ctx.Module().(*Module)
 	libName := m.BaseModuleName()
 	for i := 0; i < len(config.QiifaAbiLibraryList); i++ {
-		if(config.QiifaAbiLibraryList[i] == libName ){
+		if config.QiifaAbiLibraryList[i] == libName {
 			library.isQiifaLibrary = true
 			break
 		}
@@ -1173,8 +1173,8 @@
 	androidMkWriteAdditionalDependenciesForSourceAbiDiff(w io.Writer)
 
 	availableFor(string) bool
-        isLibraryQiifaEnabled() bool
-        loadQiifaMetadata(ctx android.BaseModuleContext)
+	isLibraryQiifaEnabled() bool
+	loadQiifaMetadata(ctx android.BaseModuleContext)
 
 	getAPIListCoverageXMLPath() android.ModuleOutPath
 
@@ -1721,10 +1721,6 @@
 
 		addLsdumpPath(classifySourceAbiDump(ctx) + ":" + library.sAbiOutputFile.String())
 
-<<<<<<< HEAD
-		refAbiDumpFile := getRefAbiDumpFile(ctx, vndkVersion, fileName)
-		if refAbiDumpFile != nil && !library.isQiifaLibrary {
-=======
 		if prevVersion != "" {
 			prevRefAbiDumpFile := getRefAbiDumpFile(ctx, prevVersion, fileName)
 			if prevRefAbiDumpFile != nil {
@@ -1737,8 +1733,7 @@
 		}
 
 		refAbiDumpFile := getRefAbiDumpFile(ctx, version, fileName)
-		if refAbiDumpFile != nil {
->>>>>>> c7b41eee
+		if refAbiDumpFile != nil && !library.isQiifaLibrary {
 			library.sAbiDiff = sourceAbiDiff(ctx, library.sAbiOutputFile.Path(),
 				refAbiDumpFile, fileName, "", exportedHeaderFlags,
 				library.Properties.Header_abi_checker.Diff_flags,
@@ -1933,11 +1928,11 @@
 }
 
 func (library *libraryDecorator) isLibraryQiifaEnabled() bool {
-    return library.isQiifaLibrary
+	return library.isQiifaLibrary
 }
 
 func (library *libraryDecorator) loadQiifaMetadata(ctx android.BaseModuleContext) {
-	loadQiifaLibraryMetadata(library,ctx)
+	loadQiifaLibraryMetadata(library, ctx)
 }
 
 func (library *libraryDecorator) installSymlinkToRuntimeApex(ctx ModuleContext, file android.Path) {
