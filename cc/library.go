// Copyright 2016 Google Inc. All rights reserved.
//
// Licensed under the Apache License, Version 2.0 (the "License");
// you may not use this file except in compliance with the License.
// You may obtain a copy of the License at
//
//     http://www.apache.org/licenses/LICENSE-2.0
//
// Unless required by applicable law or agreed to in writing, software
// distributed under the License is distributed on an "AS IS" BASIS,
// WITHOUT WARRANTIES OR CONDITIONS OF ANY KIND, either express or implied.
// See the License for the specific language governing permissions and
// limitations under the License.

package cc

import (
<<<<<<< HEAD
=======
	"fmt"
>>>>>>> 0d0e4bb4
	"io"
	"path/filepath"
	"regexp"
	"sort"
	"strconv"
	"strings"
	"sync"

	"github.com/google/blueprint/pathtools"

	"android/soong/android"
	"android/soong/cc/config"
	"android/soong/genrule"
)

type StaticSharedLibraryProperties struct {
	Srcs   []string `android:"path,arch_variant"`
	Cflags []string `android:"arch_variant"`

	Enabled            *bool    `android:"arch_variant"`
	Whole_static_libs  []string `android:"arch_variant"`
	Static_libs        []string `android:"arch_variant"`
	Shared_libs        []string `android:"arch_variant"`
	System_shared_libs []string `android:"arch_variant"`

	Export_shared_lib_headers []string `android:"arch_variant"`
	Export_static_lib_headers []string `android:"arch_variant"`
}

type LibraryProperties struct {
	Static StaticSharedLibraryProperties `android:"arch_variant"`
	Shared StaticSharedLibraryProperties `android:"arch_variant"`

	// local file name to pass to the linker as -unexported_symbols_list
	Unexported_symbols_list *string `android:"path,arch_variant"`
	// local file name to pass to the linker as -force_symbols_not_weak_list
	Force_symbols_not_weak_list *string `android:"path,arch_variant"`
	// local file name to pass to the linker as -force_symbols_weak_list
	Force_symbols_weak_list *string `android:"path,arch_variant"`

	// rename host libraries to prevent overlap with system installed libraries
	Unique_host_soname *bool

	Aidl struct {
		// export headers generated from .aidl sources
		Export_aidl_headers *bool
	}

	Proto struct {
		// export headers generated from .proto sources
		Export_proto_headers *bool
	}

	Sysprop struct {
		// Whether platform owns this sysprop library.
		Platform *bool
	} `blueprint:"mutated"`

	Static_ndk_lib *bool

	Stubs struct {
		// Relative path to the symbol map. The symbol map provides the list of
		// symbols that are exported for stubs variant of this library.
		Symbol_file *string `android:"path"`

		// List versions to generate stubs libs for.
		Versions []string
	}

	// set the name of the output
	Stem *string `android:"arch_variant"`

	// Names of modules to be overridden. Listed modules can only be other shared libraries
	// (in Make or Soong).
	// This does not completely prevent installation of the overridden libraries, but if both
	// binaries would be installed by default (in PRODUCT_PACKAGES) the other library will be removed
	// from PRODUCT_PACKAGES.
	Overrides []string

	// Properties for ABI compatibility checker
	Header_abi_checker struct {
		// Enable ABI checks (even if this is not an LLNDK/VNDK lib)
		Enabled *bool

		// Path to a symbol file that specifies the symbols to be included in the generated
		// ABI dump file
		Symbol_file *string `android:"path"`

		// Symbol versions that should be ignored from the symbol file
		Exclude_symbol_versions []string

		// Symbol tags that should be ignored from the symbol file
		Exclude_symbol_tags []string
	}

	// Order symbols in .bss section by their sizes.  Only useful for shared libraries.
	Sort_bss_symbols_by_size *bool
}

type LibraryMutatedProperties struct {
	// Build a static variant
	BuildStatic bool `blueprint:"mutated"`
	// Build a shared variant
	BuildShared bool `blueprint:"mutated"`
	// This variant is shared
	VariantIsShared bool `blueprint:"mutated"`
	// This variant is static
	VariantIsStatic bool `blueprint:"mutated"`

	// This variant is a stubs lib
	BuildStubs bool `blueprint:"mutated"`
	// Version of the stubs lib
	StubsVersion string `blueprint:"mutated"`
}

type FlagExporterProperties struct {
	// list of directories relative to the Blueprints file that will
	// be added to the include path (using -I) for this module and any module that links
	// against this module.  Directories listed in export_include_dirs do not need to be
	// listed in local_include_dirs.
	Export_include_dirs []string `android:"arch_variant"`

	Target struct {
		Vendor struct {
			// list of exported include directories, like
			// export_include_dirs, that will be applied to the
			// vendor variant of this library. This will overwrite
			// any other declarations.
			Override_export_include_dirs []string
		}
	}
}

func init() {
	android.RegisterModuleType("cc_library_static", LibraryStaticFactory)
	android.RegisterModuleType("cc_library_shared", LibrarySharedFactory)
	android.RegisterModuleType("cc_library", LibraryFactory)
	android.RegisterModuleType("cc_library_host_static", LibraryHostStaticFactory)
	android.RegisterModuleType("cc_library_host_shared", LibraryHostSharedFactory)
	android.RegisterModuleType("cc_library_headers", LibraryHeaderFactory)
}

// cc_library creates both static and/or shared libraries for a device and/or
// host. By default, a cc_library has a single variant that targets the device.
// Specifying `host_supported: true` also creates a library that targets the
// host.
func LibraryFactory() android.Module {
	module, _ := NewLibrary(android.HostAndDeviceSupported)
	return module.Init()
}

// cc_library_static creates a static library for a device and/or host binary.
func LibraryStaticFactory() android.Module {
	module, library := NewLibrary(android.HostAndDeviceSupported)
	library.BuildOnlyStatic()
	return module.Init()
}

// cc_library_shared creates a shared library for a device and/or host.
func LibrarySharedFactory() android.Module {
	module, library := NewLibrary(android.HostAndDeviceSupported)
	library.BuildOnlyShared()
	return module.Init()
}

// cc_library_host_static creates a static library that is linkable to a host
// binary.
func LibraryHostStaticFactory() android.Module {
	module, library := NewLibrary(android.HostSupported)
	library.BuildOnlyStatic()
	return module.Init()
}

// cc_library_host_shared creates a shared library that is usable on a host.
func LibraryHostSharedFactory() android.Module {
	module, library := NewLibrary(android.HostSupported)
	library.BuildOnlyShared()
	return module.Init()
}

// cc_library_headers contains a set of c/c++ headers which are imported by
// other soong cc modules using the header_libs property. For best practices,
// use export_include_dirs property or LOCAL_EXPORT_C_INCLUDE_DIRS for
// Make.
func LibraryHeaderFactory() android.Module {
	module, library := NewLibrary(android.HostAndDeviceSupported)
	library.HeaderOnly()
	return module.Init()
}

type flagExporter struct {
	Properties FlagExporterProperties

	dirs       []string
	systemDirs []string
	flags      []string
	deps       android.Paths
}

func (f *flagExporter) exportedIncludes(ctx ModuleContext) android.Paths {
	if ctx.useVndk() && f.Properties.Target.Vendor.Override_export_include_dirs != nil {
		return android.PathsForModuleSrc(ctx, f.Properties.Target.Vendor.Override_export_include_dirs)
	} else {
		return android.PathsForModuleSrc(ctx, f.Properties.Export_include_dirs)
	}
}

func (f *flagExporter) exportIncludes(ctx ModuleContext) {
	f.dirs = append(f.dirs, f.exportedIncludes(ctx).Strings()...)
}

func (f *flagExporter) exportIncludesAsSystem(ctx ModuleContext) {
	f.systemDirs = append(f.systemDirs, f.exportedIncludes(ctx).Strings()...)
}

func (f *flagExporter) reexportDirs(dirs ...string) {
	f.dirs = append(f.dirs, dirs...)
}

func (f *flagExporter) reexportSystemDirs(dirs ...string) {
	f.systemDirs = append(f.systemDirs, dirs...)
}

func (f *flagExporter) reexportFlags(flags ...string) {
	for _, flag := range flags {
		if strings.HasPrefix(flag, "-I") || strings.HasPrefix(flag, "-isystem") {
			panic(fmt.Errorf("Exporting invalid flag %q: "+
				"use reexportDirs or reexportSystemDirs to export directories", flag))
		}
	}
	f.flags = append(f.flags, flags...)
}

func (f *flagExporter) reexportDeps(deps ...android.Path) {
	f.deps = append(f.deps, deps...)
}

func (f *flagExporter) exportedDirs() []string {
	return f.dirs
}

func (f *flagExporter) exportedSystemDirs() []string {
	return f.systemDirs
}

func (f *flagExporter) exportedFlags() []string {
	return f.flags
}

func (f *flagExporter) exportedDeps() android.Paths {
	return f.deps
}

type exportedFlagsProducer interface {
	exportedDirs() []string
	exportedSystemDirs() []string
	exportedFlags() []string
	exportedDeps() android.Paths
}

var _ exportedFlagsProducer = (*flagExporter)(nil)

// libraryDecorator wraps baseCompiler, baseLinker and baseInstaller to provide library-specific
// functionality: static vs. shared linkage, reusing object files for shared libraries
type libraryDecorator struct {
	Properties        LibraryProperties
	MutatedProperties LibraryMutatedProperties

	// For reusing static library objects for shared library
	reuseObjects Objects

	// table-of-contents file to optimize out relinking when possible
	tocFile android.OptionalPath

	flagExporter
	stripper

	// If we're used as a whole_static_lib, our missing dependencies need
	// to be given
	wholeStaticMissingDeps []string

	// For whole_static_libs
	objects Objects

	// Uses the module's name if empty, but can be overridden. Does not include
	// shlib suffix.
	libName string

	sabi *sabi

	// Output archive of gcno coverage information files
	coverageOutputFile android.OptionalPath

	// linked Source Abi Dump
	sAbiOutputFile android.OptionalPath

	// Source Abi Diff
	sAbiDiff android.OptionalPath

	// Location of the static library in the sysroot. Empty if the library is
	// not included in the NDK.
	ndkSysrootPath android.Path

	// Location of the linked, unstripped library for shared libraries
	unstrippedOutputFile android.Path

	// Location of the file that should be copied to dist dir when requested
	distFile android.OptionalPath

	versionScriptPath android.ModuleGenPath

	post_install_cmds []string

	// If useCoreVariant is true, the vendor variant of a VNDK library is
	// not installed.
	useCoreVariant bool

	// Decorated interafaces
	*baseCompiler
	*baseLinker
	*baseInstaller
}

func (library *libraryDecorator) linkerProps() []interface{} {
	var props []interface{}
	props = append(props, library.baseLinker.linkerProps()...)
	return append(props,
		&library.Properties,
		&library.MutatedProperties,
		&library.flagExporter.Properties,
		&library.stripper.StripProperties)
}

func (library *libraryDecorator) linkerFlags(ctx ModuleContext, flags Flags) Flags {
	flags = library.baseLinker.linkerFlags(ctx, flags)

	// MinGW spits out warnings about -fPIC even for -fpie?!) being ignored because
	// all code is position independent, and then those warnings get promoted to
	// errors.
	if !ctx.Windows() {
		flags.CFlags = append(flags.CFlags, "-fPIC")
	}

	if library.static() {
		flags.CFlags = append(flags.CFlags, library.Properties.Static.Cflags...)
	} else if library.shared() {
		flags.CFlags = append(flags.CFlags, library.Properties.Shared.Cflags...)
	}

	if library.shared() {
		libName := library.getLibName(ctx)
		var f []string
		if ctx.toolchain().Bionic() {
			f = append(f,
				"-nostdlib",
				"-Wl,--gc-sections",
			)
		}

		if ctx.Darwin() {
			f = append(f,
				"-dynamiclib",
				"-single_module",
				"-install_name @rpath/"+libName+flags.Toolchain.ShlibSuffix(),
			)
			if ctx.Arch().ArchType == android.X86 {
				f = append(f,
					"-read_only_relocs suppress",
				)
			}
		} else {
			f = append(f, "-shared")
			if !ctx.Windows() {
				f = append(f, "-Wl,-soname,"+libName+flags.Toolchain.ShlibSuffix())
			}
		}

		flags.LdFlags = append(f, flags.LdFlags...)
	}

	return flags
}

func (library *libraryDecorator) compilerFlags(ctx ModuleContext, flags Flags, deps PathDeps) Flags {
	exportIncludeDirs := library.flagExporter.exportedIncludes(ctx)
	if len(exportIncludeDirs) > 0 {
		f := includeDirsToFlags(exportIncludeDirs)
		flags.GlobalFlags = append(flags.GlobalFlags, f)
		flags.YasmFlags = append(flags.YasmFlags, f)
	}

	flags = library.baseCompiler.compilerFlags(ctx, flags, deps)
	if library.buildStubs() {
		// Remove -include <file> when compiling stubs. Otherwise, the force included
		// headers might cause conflicting types error with the symbols in the
		// generated stubs source code. e.g.
		// double acos(double); // in header
		// void acos() {} // in the generated source code
		removeInclude := func(flags []string) []string {
			ret := flags[:0]
			for _, f := range flags {
				if strings.HasPrefix(f, "-include ") {
					continue
				}
				ret = append(ret, f)
			}
			return ret
		}
		flags.GlobalFlags = removeInclude(flags.GlobalFlags)
		flags.CFlags = removeInclude(flags.CFlags)

		flags = addStubLibraryCompilerFlags(flags)
	}
	return flags
}

// Returns a string that represents the class of the ABI dump.
// Returns an empty string if ABI check is disabled for this library.
func (library *libraryDecorator) classifySourceAbiDump(ctx ModuleContext) string {
	enabled := library.Properties.Header_abi_checker.Enabled
	if enabled != nil && !Bool(enabled) {
		return ""
	}
	// Return NDK if the library is both NDK and LLNDK.
	if ctx.isNdk() {
		return "NDK"
	}
	if ctx.isLlndkPublic(ctx.Config()) {
		return "LLNDK"
	}
	if ctx.useVndk() && ctx.isVndk() && !ctx.isVndkPrivate(ctx.Config()) {
		if ctx.isVndkSp() {
			if ctx.isVndkExt() {
				return "VNDK-SP-ext"
			} else {
				return "VNDK-SP"
			}
		} else {
			if ctx.isVndkExt() {
				return "VNDK-ext"
			} else {
				return "VNDK-core"
			}
		}
	}
	if enabled != nil && Bool(enabled) {
		return "PLATFORM"
	}
	return ""
}

func (library *libraryDecorator) shouldCreateSourceAbiDump(ctx ModuleContext) bool {
	if !ctx.shouldCreateSourceAbiDump() {
		return false
	}
	return library.classifySourceAbiDump(ctx) != ""
}

func (library *libraryDecorator) shouldCreateVndkSourceAbiDump(ctx ModuleContext) bool {
	if library.Properties.Header_abi_checker.Enabled != nil {
		return Bool(library.Properties.Header_abi_checker.Enabled)
	}
	return ctx.shouldCreateVndkSourceAbiDump(ctx.Config())
}

func (library *libraryDecorator) compile(ctx ModuleContext, flags Flags, deps PathDeps) Objects {
	if library.buildStubs() {
		objs, versionScript := compileStubLibrary(ctx, flags, String(library.Properties.Stubs.Symbol_file), library.MutatedProperties.StubsVersion, "--apex")
		library.versionScriptPath = versionScript
		return objs
	}

	if !library.buildShared() && !library.buildStatic() {
		if len(library.baseCompiler.Properties.Srcs) > 0 {
			ctx.PropertyErrorf("srcs", "cc_library_headers must not have any srcs")
		}
		if len(library.Properties.Static.Srcs) > 0 {
			ctx.PropertyErrorf("static.srcs", "cc_library_headers must not have any srcs")
		}
		if len(library.Properties.Shared.Srcs) > 0 {
			ctx.PropertyErrorf("shared.srcs", "cc_library_headers must not have any srcs")
		}
		return Objects{}
	}
<<<<<<< HEAD
	if library.shouldCreateVndkSourceAbiDump(ctx) || library.sabi.Properties.CreateSAbiDumps {
=======
	if library.shouldCreateSourceAbiDump(ctx) || library.sabi.Properties.CreateSAbiDumps {
>>>>>>> 0d0e4bb4
		exportIncludeDirs := library.flagExporter.exportedIncludes(ctx)
		var SourceAbiFlags []string
		for _, dir := range exportIncludeDirs.Strings() {
			SourceAbiFlags = append(SourceAbiFlags, "-I"+dir)
		}
		for _, reexportedInclude := range library.sabi.Properties.ReexportedIncludes {
			SourceAbiFlags = append(SourceAbiFlags, "-I"+reexportedInclude)
		}
		flags.SAbiFlags = SourceAbiFlags
		total_length := len(library.baseCompiler.Properties.Srcs) + len(deps.GeneratedSources) + len(library.Properties.Shared.Srcs) +
			len(library.Properties.Static.Srcs)
		if total_length > 0 {
			flags.SAbiDump = true
		}
	}
	objs := library.baseCompiler.compile(ctx, flags, deps)
	library.reuseObjects = objs
	buildFlags := flagsToBuilderFlags(flags)

	if library.static() {
		srcs := android.PathsForModuleSrc(ctx, library.Properties.Static.Srcs)
		objs = objs.Append(compileObjs(ctx, buildFlags, android.DeviceStaticLibrary,
			srcs, library.baseCompiler.pathDeps, library.baseCompiler.cFlagsDeps))
	} else if library.shared() {
		srcs := android.PathsForModuleSrc(ctx, library.Properties.Shared.Srcs)
		objs = objs.Append(compileObjs(ctx, buildFlags, android.DeviceSharedLibrary,
			srcs, library.baseCompiler.pathDeps, library.baseCompiler.cFlagsDeps))
	}

	return objs
}

type libraryInterface interface {
	getWholeStaticMissingDeps() []string
	static() bool
	shared() bool
	objs() Objects
	reuseObjs() (Objects, exportedFlagsProducer)
	toc() android.OptionalPath

	// Returns true if the build options for the module have selected a static or shared build
	buildStatic() bool
	buildShared() bool

	// Sets whether a specific variant is static or shared
	setStatic()
	setShared()

	// Write LOCAL_ADDITIONAL_DEPENDENCIES for ABI diff
	androidMkWriteAdditionalDependenciesForSourceAbiDiff(w io.Writer)
}

func (library *libraryDecorator) getLibName(ctx ModuleContext) string {
	name := library.libName
	if name == "" {
		name = String(library.Properties.Stem)
		if name == "" {
			name = ctx.baseModuleName()
		}
	}

	if ctx.isVndkExt() {
		name = ctx.getVndkExtendsModuleName()
	}

	if ctx.Host() && Bool(library.Properties.Unique_host_soname) {
		if !strings.HasSuffix(name, "-host") {
			name = name + "-host"
		}
	}

	return name
}

var versioningMacroNamesListMutex sync.Mutex

func (library *libraryDecorator) linkerInit(ctx BaseModuleContext) {
	location := InstallInSystem
	if library.baseLinker.sanitize.inSanitizerDir() {
		location = InstallInSanitizerDir
	}
	library.baseInstaller.location = location
	library.baseLinker.linkerInit(ctx)
	// Let baseLinker know whether this variant is for stubs or not, so that
	// it can omit things that are not required for linking stubs.
	library.baseLinker.dynamicProperties.BuildStubs = library.buildStubs()

	if library.buildStubs() {
		macroNames := versioningMacroNamesList(ctx.Config())
		myName := versioningMacroName(ctx.ModuleName())
		versioningMacroNamesListMutex.Lock()
		defer versioningMacroNamesListMutex.Unlock()
		if (*macroNames)[myName] == "" {
			(*macroNames)[myName] = ctx.ModuleName()
		} else if (*macroNames)[myName] != ctx.ModuleName() {
			ctx.ModuleErrorf("Macro name %q for versioning conflicts with macro name from module %q ", myName, (*macroNames)[myName])
		}
	}
}

func (library *libraryDecorator) compilerDeps(ctx DepsContext, deps Deps) Deps {
	deps = library.baseCompiler.compilerDeps(ctx, deps)

	return deps
}

func (library *libraryDecorator) linkerDeps(ctx DepsContext, deps Deps) Deps {
	if library.static() {
		if library.Properties.Static.System_shared_libs != nil {
			library.baseLinker.Properties.System_shared_libs = library.Properties.Static.System_shared_libs
		}
	} else if library.shared() {
		if library.Properties.Shared.System_shared_libs != nil {
			library.baseLinker.Properties.System_shared_libs = library.Properties.Shared.System_shared_libs
		}
	}

	deps = library.baseLinker.linkerDeps(ctx, deps)

	if library.static() {
		deps.WholeStaticLibs = append(deps.WholeStaticLibs,
			library.Properties.Static.Whole_static_libs...)
		deps.StaticLibs = append(deps.StaticLibs, library.Properties.Static.Static_libs...)
		deps.SharedLibs = append(deps.SharedLibs, library.Properties.Static.Shared_libs...)

		deps.ReexportSharedLibHeaders = append(deps.ReexportSharedLibHeaders, library.Properties.Static.Export_shared_lib_headers...)
		deps.ReexportStaticLibHeaders = append(deps.ReexportStaticLibHeaders, library.Properties.Static.Export_static_lib_headers...)
	} else if library.shared() {
		if ctx.toolchain().Bionic() && !Bool(library.baseLinker.Properties.Nocrt) {
			if !ctx.useSdk() {
				deps.CrtBegin = "crtbegin_so"
				deps.CrtEnd = "crtend_so"
			} else {
				// TODO(danalbert): Add generation of crt objects.
				// For `sdk_version: "current"`, we don't actually have a
				// freshly generated set of CRT objects. Use the last stable
				// version.
				version := ctx.sdkVersion()
				if version == "current" {
					version = getCurrentNdkPrebuiltVersion(ctx)
				}
				deps.CrtBegin = "ndk_crtbegin_so." + version
				deps.CrtEnd = "ndk_crtend_so." + version
			}
		}
		deps.WholeStaticLibs = append(deps.WholeStaticLibs, library.Properties.Shared.Whole_static_libs...)
		deps.StaticLibs = append(deps.StaticLibs, library.Properties.Shared.Static_libs...)
		deps.SharedLibs = append(deps.SharedLibs, library.Properties.Shared.Shared_libs...)

		deps.ReexportSharedLibHeaders = append(deps.ReexportSharedLibHeaders, library.Properties.Shared.Export_shared_lib_headers...)
		deps.ReexportStaticLibHeaders = append(deps.ReexportStaticLibHeaders, library.Properties.Shared.Export_static_lib_headers...)
	}
	if ctx.useVndk() {
		deps.WholeStaticLibs = removeListFromList(deps.WholeStaticLibs, library.baseLinker.Properties.Target.Vendor.Exclude_static_libs)
		deps.SharedLibs = removeListFromList(deps.SharedLibs, library.baseLinker.Properties.Target.Vendor.Exclude_shared_libs)
		deps.StaticLibs = removeListFromList(deps.StaticLibs, library.baseLinker.Properties.Target.Vendor.Exclude_static_libs)
		deps.ReexportSharedLibHeaders = removeListFromList(deps.ReexportSharedLibHeaders, library.baseLinker.Properties.Target.Vendor.Exclude_shared_libs)
		deps.ReexportStaticLibHeaders = removeListFromList(deps.ReexportStaticLibHeaders, library.baseLinker.Properties.Target.Vendor.Exclude_static_libs)
	}
	if ctx.inRecovery() {
		deps.WholeStaticLibs = removeListFromList(deps.WholeStaticLibs, library.baseLinker.Properties.Target.Recovery.Exclude_static_libs)
		deps.SharedLibs = removeListFromList(deps.SharedLibs, library.baseLinker.Properties.Target.Recovery.Exclude_shared_libs)
		deps.StaticLibs = removeListFromList(deps.StaticLibs, library.baseLinker.Properties.Target.Recovery.Exclude_static_libs)
		deps.ReexportSharedLibHeaders = removeListFromList(deps.ReexportSharedLibHeaders, library.baseLinker.Properties.Target.Recovery.Exclude_shared_libs)
		deps.ReexportStaticLibHeaders = removeListFromList(deps.ReexportStaticLibHeaders, library.baseLinker.Properties.Target.Recovery.Exclude_static_libs)
	}

	return deps
}

func (library *libraryDecorator) linkStatic(ctx ModuleContext,
	flags Flags, deps PathDeps, objs Objects) android.Path {

	library.objects = deps.WholeStaticLibObjs.Copy()
	library.objects = library.objects.Append(objs)

	fileName := ctx.ModuleName() + staticLibraryExtension
	outputFile := android.PathForModuleOut(ctx, fileName)
	builderFlags := flagsToBuilderFlags(flags)

	if Bool(library.baseLinker.Properties.Use_version_lib) {
		if ctx.Host() {
			versionedOutputFile := outputFile
			outputFile = android.PathForModuleOut(ctx, "unversioned", fileName)
			library.injectVersionSymbol(ctx, outputFile, versionedOutputFile)
		} else {
			versionedOutputFile := android.PathForModuleOut(ctx, "versioned", fileName)
			library.distFile = android.OptionalPathForPath(versionedOutputFile)
			library.injectVersionSymbol(ctx, outputFile, versionedOutputFile)
		}
	}

	TransformObjToStaticLib(ctx, library.objects.objFiles, builderFlags, outputFile, objs.tidyFiles)

	library.coverageOutputFile = TransformCoverageFilesToZip(ctx, library.objects, ctx.ModuleName())

	library.wholeStaticMissingDeps = ctx.GetMissingDependencies()

	ctx.CheckbuildFile(outputFile)

	return outputFile
}

func (library *libraryDecorator) linkShared(ctx ModuleContext,
	flags Flags, deps PathDeps, objs Objects) android.Path {

	var linkerDeps android.Paths
	linkerDeps = append(linkerDeps, flags.LdFlagsDeps...)

	unexportedSymbols := ctx.ExpandOptionalSource(library.Properties.Unexported_symbols_list, "unexported_symbols_list")
	forceNotWeakSymbols := ctx.ExpandOptionalSource(library.Properties.Force_symbols_not_weak_list, "force_symbols_not_weak_list")
	forceWeakSymbols := ctx.ExpandOptionalSource(library.Properties.Force_symbols_weak_list, "force_symbols_weak_list")
	if !ctx.Darwin() {
		if unexportedSymbols.Valid() {
			ctx.PropertyErrorf("unexported_symbols_list", "Only supported on Darwin")
		}
		if forceNotWeakSymbols.Valid() {
			ctx.PropertyErrorf("force_symbols_not_weak_list", "Only supported on Darwin")
		}
		if forceWeakSymbols.Valid() {
			ctx.PropertyErrorf("force_symbols_weak_list", "Only supported on Darwin")
		}
	} else {
		if unexportedSymbols.Valid() {
			flags.LdFlags = append(flags.LdFlags, "-Wl,-unexported_symbols_list,"+unexportedSymbols.String())
			linkerDeps = append(linkerDeps, unexportedSymbols.Path())
		}
		if forceNotWeakSymbols.Valid() {
			flags.LdFlags = append(flags.LdFlags, "-Wl,-force_symbols_not_weak_list,"+forceNotWeakSymbols.String())
			linkerDeps = append(linkerDeps, forceNotWeakSymbols.Path())
		}
		if forceWeakSymbols.Valid() {
			flags.LdFlags = append(flags.LdFlags, "-Wl,-force_symbols_weak_list,"+forceWeakSymbols.String())
			linkerDeps = append(linkerDeps, forceWeakSymbols.Path())
		}
	}
	if library.buildStubs() {
		linkerScriptFlags := "-Wl,--version-script," + library.versionScriptPath.String()
		flags.LdFlags = append(flags.LdFlags, linkerScriptFlags)
		linkerDeps = append(linkerDeps, library.versionScriptPath)
	}

	fileName := library.getLibName(ctx) + flags.Toolchain.ShlibSuffix()
	outputFile := android.PathForModuleOut(ctx, fileName)
	ret := outputFile

	var implicitOutputs android.WritablePaths
	if ctx.Windows() {
		importLibraryPath := android.PathForModuleOut(ctx, pathtools.ReplaceExtension(fileName, "lib"))

		flags.LdFlags = append(flags.LdFlags, "-Wl,--out-implib="+importLibraryPath.String())
		implicitOutputs = append(implicitOutputs, importLibraryPath)
	}

	builderFlags := flagsToBuilderFlags(flags)

	// Optimize out relinking against shared libraries whose interface hasn't changed by
	// depending on a table of contents file instead of the library itself.
	tocPath := outputFile.RelPathString()
	tocPath = pathtools.ReplaceExtension(tocPath, flags.Toolchain.ShlibSuffix()[1:]+".toc")
	tocFile := android.PathForOutput(ctx, tocPath)
	library.tocFile = android.OptionalPathForPath(tocFile)
	TransformSharedObjectToToc(ctx, outputFile, tocFile, builderFlags)

	if library.stripper.needsStrip(ctx) {
		if ctx.Darwin() {
			builderFlags.stripUseGnuStrip = true
		}
		strippedOutputFile := outputFile
		outputFile = android.PathForModuleOut(ctx, "unstripped", fileName)
		library.stripper.stripExecutableOrSharedLib(ctx, outputFile, strippedOutputFile, builderFlags)
	}

	library.unstrippedOutputFile = outputFile

	if Bool(library.baseLinker.Properties.Use_version_lib) {
		if ctx.Host() {
			versionedOutputFile := outputFile
			outputFile = android.PathForModuleOut(ctx, "unversioned", fileName)
			library.injectVersionSymbol(ctx, outputFile, versionedOutputFile)
		} else {
			versionedOutputFile := android.PathForModuleOut(ctx, "versioned", fileName)
			library.distFile = android.OptionalPathForPath(versionedOutputFile)

			if library.stripper.needsStrip(ctx) {
				out := android.PathForModuleOut(ctx, "versioned-stripped", fileName)
				library.distFile = android.OptionalPathForPath(out)
				library.stripper.stripExecutableOrSharedLib(ctx, versionedOutputFile, out, builderFlags)
			}

			library.injectVersionSymbol(ctx, outputFile, versionedOutputFile)
		}
	}

	sharedLibs := deps.EarlySharedLibs
	sharedLibs = append(sharedLibs, deps.SharedLibs...)
	sharedLibs = append(sharedLibs, deps.LateSharedLibs...)

	linkerDeps = append(linkerDeps, deps.EarlySharedLibsDeps...)
	linkerDeps = append(linkerDeps, deps.SharedLibsDeps...)
	linkerDeps = append(linkerDeps, deps.LateSharedLibsDeps...)
	linkerDeps = append(linkerDeps, objs.tidyFiles...)

	if Bool(library.Properties.Sort_bss_symbols_by_size) {
		unsortedOutputFile := android.PathForModuleOut(ctx, "unsorted", fileName)
		TransformObjToDynamicBinary(ctx, objs.objFiles, sharedLibs,
			deps.StaticLibs, deps.LateStaticLibs, deps.WholeStaticLibs,
			linkerDeps, deps.CrtBegin, deps.CrtEnd, false, builderFlags, unsortedOutputFile, implicitOutputs)

		symbolOrderingFile := android.PathForModuleOut(ctx, "unsorted", fileName+".symbol_order")
		symbolOrderingFlag := library.baseLinker.sortBssSymbolsBySize(ctx, unsortedOutputFile, symbolOrderingFile, builderFlags)
		builderFlags.ldFlags += " " + symbolOrderingFlag
		linkerDeps = append(linkerDeps, symbolOrderingFile)
	}

	TransformObjToDynamicBinary(ctx, objs.objFiles, sharedLibs,
		deps.StaticLibs, deps.LateStaticLibs, deps.WholeStaticLibs,
		linkerDeps, deps.CrtBegin, deps.CrtEnd, false, builderFlags, outputFile, implicitOutputs)

	objs.coverageFiles = append(objs.coverageFiles, deps.StaticLibObjs.coverageFiles...)
	objs.coverageFiles = append(objs.coverageFiles, deps.WholeStaticLibObjs.coverageFiles...)

	objs.sAbiDumpFiles = append(objs.sAbiDumpFiles, deps.StaticLibObjs.sAbiDumpFiles...)
	objs.sAbiDumpFiles = append(objs.sAbiDumpFiles, deps.WholeStaticLibObjs.sAbiDumpFiles...)

	library.coverageOutputFile = TransformCoverageFilesToZip(ctx, objs, library.getLibName(ctx))
	library.linkSAbiDumpFiles(ctx, objs, fileName, ret)

	return ret
}

func (library *libraryDecorator) unstrippedOutputFilePath() android.Path {
	return library.unstrippedOutputFile
}

func (library *libraryDecorator) nativeCoverage() bool {
	if library.header() || library.buildStubs() {
		return false
	}
	return true
}

func (library *libraryDecorator) coverageOutputFilePath() android.OptionalPath {
	return library.coverageOutputFile
}

func getRefAbiDumpFile(ctx ModuleContext, vndkVersion, fileName string) android.Path {
<<<<<<< HEAD
	isLlndkOrNdk := inList(ctx.baseModuleName(), *llndkLibraries(ctx.Config())) || inList(ctx.baseModuleName(), ndkMigratedLibs)

	refAbiDumpTextFile := android.PathForVndkRefAbiDump(ctx, vndkVersion, fileName, isLlndkOrNdk, ctx.isVndk(), false)
	refAbiDumpGzipFile := android.PathForVndkRefAbiDump(ctx, vndkVersion, fileName, isLlndkOrNdk, ctx.isVndk(), true)
=======
	isNdk := ctx.isNdk()
	isLlndkOrVndk := ctx.isLlndkPublic(ctx.Config()) || ctx.isVndk()

	refAbiDumpTextFile := android.PathForVndkRefAbiDump(ctx, vndkVersion, fileName, isNdk, isLlndkOrVndk, false)
	refAbiDumpGzipFile := android.PathForVndkRefAbiDump(ctx, vndkVersion, fileName, isNdk, isLlndkOrVndk, true)
>>>>>>> 0d0e4bb4

	if refAbiDumpTextFile.Valid() {
		if refAbiDumpGzipFile.Valid() {
			ctx.ModuleErrorf(
				"Two reference ABI dump files are found: %q and %q. Please delete the stale one.",
				refAbiDumpTextFile, refAbiDumpGzipFile)
			return nil
		}
		return refAbiDumpTextFile.Path()
	}
	if refAbiDumpGzipFile.Valid() {
		return UnzipRefDump(ctx, refAbiDumpGzipFile.Path(), fileName)
	}
	return nil
}

func (library *libraryDecorator) linkSAbiDumpFiles(ctx ModuleContext, objs Objects, fileName string, soFile android.Path) {
<<<<<<< HEAD
	if len(objs.sAbiDumpFiles) > 0 && library.shouldCreateVndkSourceAbiDump(ctx) {
=======
	if library.shouldCreateSourceAbiDump(ctx) {
>>>>>>> 0d0e4bb4
		vndkVersion := ctx.DeviceConfig().PlatformVndkVersion()
		if ver := ctx.DeviceConfig().VndkVersion(); ver != "" && ver != "current" {
			vndkVersion = ver
		}

		exportIncludeDirs := library.flagExporter.exportedIncludes(ctx)
		var SourceAbiFlags []string
		for _, dir := range exportIncludeDirs.Strings() {
			SourceAbiFlags = append(SourceAbiFlags, "-I"+dir)
		}
		for _, reexportedInclude := range library.sabi.Properties.ReexportedIncludes {
			SourceAbiFlags = append(SourceAbiFlags, "-I"+reexportedInclude)
		}
		exportedHeaderFlags := strings.Join(SourceAbiFlags, " ")
		library.sAbiOutputFile = TransformDumpToLinkedDump(ctx, objs.sAbiDumpFiles, soFile, fileName, exportedHeaderFlags,
			android.OptionalPathForModuleSrc(ctx, library.Properties.Header_abi_checker.Symbol_file),
			library.Properties.Header_abi_checker.Exclude_symbol_versions,
			library.Properties.Header_abi_checker.Exclude_symbol_tags)

		addLsdumpPath(library.classifySourceAbiDump(ctx) + ":" + library.sAbiOutputFile.String())

		refAbiDumpFile := getRefAbiDumpFile(ctx, vndkVersion, fileName)
		if refAbiDumpFile != nil {
			library.sAbiDiff = SourceAbiDiff(ctx, library.sAbiOutputFile.Path(),
				refAbiDumpFile, fileName, exportedHeaderFlags, ctx.isLlndk(ctx.Config()), ctx.isNdk(), ctx.isVndkExt())
		}
	}
}

func (library *libraryDecorator) link(ctx ModuleContext,
	flags Flags, deps PathDeps, objs Objects) android.Path {

	objs = deps.Objs.Copy().Append(objs)
	var out android.Path
	if library.static() || library.header() {
		out = library.linkStatic(ctx, flags, deps, objs)
	} else {
		out = library.linkShared(ctx, flags, deps, objs)
	}

	library.exportIncludes(ctx)
	library.reexportDirs(deps.ReexportedDirs...)
	library.reexportSystemDirs(deps.ReexportedSystemDirs...)
	library.reexportFlags(deps.ReexportedFlags...)
	library.reexportDeps(deps.ReexportedDeps...)

	if Bool(library.Properties.Aidl.Export_aidl_headers) {
		if library.baseCompiler.hasSrcExt(".aidl") {
			dir := android.PathForModuleGen(ctx, "aidl").String()
			library.reexportDirs(dir)
			library.reexportDeps(library.baseCompiler.pathDeps...) // TODO: restrict to aidl deps
		}
	}

	if Bool(library.Properties.Proto.Export_proto_headers) {
		if library.baseCompiler.hasSrcExt(".proto") {
			includes := []string{}
			if flags.proto.CanonicalPathFromRoot {
				includes = append(includes, flags.proto.SubDir.String())
			}
			includes = append(includes, flags.proto.Dir.String())
			library.reexportDirs(includes...)
			library.reexportDeps(library.baseCompiler.pathDeps...) // TODO: restrict to proto deps
		}
	}

	if library.baseCompiler.hasSrcExt(".sysprop") {
		dir := android.PathForModuleGen(ctx, "sysprop", "include").String()
		if library.Properties.Sysprop.Platform != nil {
			isProduct := ctx.ProductSpecific() && !ctx.useVndk()
			isVendor := ctx.useVndk()
			isOwnerPlatform := Bool(library.Properties.Sysprop.Platform)

			if !ctx.inRecovery() && (isProduct || (isOwnerPlatform == isVendor)) {
				dir = android.PathForModuleGen(ctx, "sysprop/public", "include").String()
			}
		}

		library.reexportDirs(dir)
		library.reexportDeps(library.baseCompiler.pathDeps...)
	}

	if library.buildStubs() {
		library.reexportFlags("-D" + versioningMacroName(ctx.ModuleName()) + "=" + library.stubsVersion())
	}

	return out
}

func (library *libraryDecorator) buildStatic() bool {
	return library.MutatedProperties.BuildStatic && BoolDefault(library.Properties.Static.Enabled, true)
}

func (library *libraryDecorator) buildShared() bool {
	return library.MutatedProperties.BuildShared && BoolDefault(library.Properties.Shared.Enabled, true)
}

func (library *libraryDecorator) getWholeStaticMissingDeps() []string {
	return append([]string(nil), library.wholeStaticMissingDeps...)
}

func (library *libraryDecorator) objs() Objects {
	return library.objects
}

func (library *libraryDecorator) reuseObjs() (Objects, exportedFlagsProducer) {
	return library.reuseObjects, &library.flagExporter
}

func (library *libraryDecorator) toc() android.OptionalPath {
	return library.tocFile
}

func (library *libraryDecorator) installSymlinkToRuntimeApex(ctx ModuleContext, file android.Path) {
	dir := library.baseInstaller.installDir(ctx)
	dirOnDevice := android.InstallPathToOnDevicePath(ctx, dir)
	target := "/" + filepath.Join("apex", "com.android.runtime", dir.Base(), "bionic", file.Base())
	ctx.InstallAbsoluteSymlink(dir, file.Base(), target)
	library.post_install_cmds = append(library.post_install_cmds, makeSymlinkCmd(dirOnDevice, file.Base(), target))
}

func (library *libraryDecorator) install(ctx ModuleContext, file android.Path) {
	if library.shared() {
		if ctx.Device() && ctx.useVndk() {
			if ctx.isVndkSp() {
				library.baseInstaller.subDir = "vndk-sp"
			} else if ctx.isVndk() {
				if ctx.DeviceConfig().VndkUseCoreVariant() && !ctx.mustUseVendorVariant() {
					library.useCoreVariant = true
				}
				library.baseInstaller.subDir = "vndk"
			}

			// Append a version to vndk or vndk-sp directories on the system partition.
			if ctx.isVndk() && !ctx.isVndkExt() {
				vndkVersion := ctx.DeviceConfig().PlatformVndkVersion()
				if vndkVersion != "current" && vndkVersion != "" {
					library.baseInstaller.subDir += "-" + vndkVersion
				}
			}
		} else if len(library.Properties.Stubs.Versions) > 0 && android.DirectlyInAnyApex(ctx, ctx.ModuleName()) {
			// Bionic libraries (e.g. libc.so) is installed to the bootstrap subdirectory.
			// The original path becomes a symlink to the corresponding file in the
			// runtime APEX.
<<<<<<< HEAD
			if installToBootstrap(ctx.baseModuleName(), ctx.Config()) && !library.buildStubs() && ctx.Arch().Native && !ctx.inRecovery() {
=======
			translatedArch := ctx.Target().NativeBridge == android.NativeBridgeEnabled || !ctx.Arch().Native
			if installToBootstrap(ctx.baseModuleName(), ctx.Config()) && !library.buildStubs() && !translatedArch && !ctx.inRecovery() {
>>>>>>> 0d0e4bb4
				if ctx.Device() && isBionic(ctx.baseModuleName()) {
					library.installSymlinkToRuntimeApex(ctx, file)
				}
				library.baseInstaller.subDir = "bootstrap"
			}
		} else if android.DirectlyInAnyApex(ctx, ctx.ModuleName()) && ctx.isLlndk(ctx.Config()) && !isBionic(ctx.baseModuleName()) {
			// Skip installing LLNDK (non-bionic) libraries moved to APEX.
			ctx.Module().SkipInstall()
		}

		library.baseInstaller.install(ctx, file)
	}

	if Bool(library.Properties.Static_ndk_lib) && library.static() &&
		!ctx.useVndk() && !ctx.inRecovery() && ctx.Device() &&
		library.baseLinker.sanitize.isUnsanitizedVariant() &&
		!library.buildStubs() {
		installPath := getNdkSysrootBase(ctx).Join(
			ctx, "usr/lib", config.NDKTriple(ctx.toolchain()), file.Base())

		ctx.ModuleBuild(pctx, android.ModuleBuildParams{
			Rule:        android.Cp,
			Description: "install " + installPath.Base(),
			Output:      installPath,
			Input:       file,
		})

		library.ndkSysrootPath = installPath
	}
}

func (library *libraryDecorator) static() bool {
	return library.MutatedProperties.VariantIsStatic
}

func (library *libraryDecorator) shared() bool {
	return library.MutatedProperties.VariantIsShared
}

func (library *libraryDecorator) header() bool {
	return !library.static() && !library.shared()
}

func (library *libraryDecorator) setStatic() {
	library.MutatedProperties.VariantIsStatic = true
	library.MutatedProperties.VariantIsShared = false
}

func (library *libraryDecorator) setShared() {
	library.MutatedProperties.VariantIsStatic = false
	library.MutatedProperties.VariantIsShared = true
}

func (library *libraryDecorator) BuildOnlyStatic() {
	library.MutatedProperties.BuildShared = false
}

func (library *libraryDecorator) BuildOnlyShared() {
	library.MutatedProperties.BuildStatic = false
}

func (library *libraryDecorator) HeaderOnly() {
	library.MutatedProperties.BuildShared = false
	library.MutatedProperties.BuildStatic = false
}

func (library *libraryDecorator) buildStubs() bool {
	return library.MutatedProperties.BuildStubs
}

func (library *libraryDecorator) stubsVersion() string {
	return library.MutatedProperties.StubsVersion
}

var versioningMacroNamesListKey = android.NewOnceKey("versioningMacroNamesList")

func versioningMacroNamesList(config android.Config) *map[string]string {
	return config.Once(versioningMacroNamesListKey, func() interface{} {
		m := make(map[string]string)
		return &m
	}).(*map[string]string)
}

// alphanumeric and _ characters are preserved.
// other characters are all converted to _
var charsNotForMacro = regexp.MustCompile("[^a-zA-Z0-9_]+")

func versioningMacroName(moduleName string) string {
	macroName := charsNotForMacro.ReplaceAllString(moduleName, "_")
	macroName = strings.ToUpper(moduleName)
	return "__" + macroName + "_API__"
}

func NewLibrary(hod android.HostOrDeviceSupported) (*Module, *libraryDecorator) {
	module := newModule(hod, android.MultilibBoth)

	library := &libraryDecorator{
		MutatedProperties: LibraryMutatedProperties{
			BuildShared: true,
			BuildStatic: true,
		},
		baseCompiler:  NewBaseCompiler(),
		baseLinker:    NewBaseLinker(module.sanitize),
		baseInstaller: NewBaseInstaller("lib", "lib64", InstallInSystem),
		sabi:          module.sabi,
	}

	module.compiler = library
	module.linker = library
	module.installer = library

	return module, library
}

// connects a shared library to a static library in order to reuse its .o files to avoid
// compiling source files twice.
func reuseStaticLibrary(mctx android.BottomUpMutatorContext, static, shared *Module) {
	if staticCompiler, ok := static.compiler.(*libraryDecorator); ok {
		sharedCompiler := shared.compiler.(*libraryDecorator)

		// Check libraries in addition to cflags, since libraries may be exporting different
		// include directories.
		if len(staticCompiler.Properties.Static.Cflags) == 0 &&
			len(sharedCompiler.Properties.Shared.Cflags) == 0 &&
			len(staticCompiler.Properties.Static.Whole_static_libs) == 0 &&
			len(sharedCompiler.Properties.Shared.Whole_static_libs) == 0 &&
			len(staticCompiler.Properties.Static.Static_libs) == 0 &&
			len(sharedCompiler.Properties.Shared.Static_libs) == 0 &&
			len(staticCompiler.Properties.Static.Shared_libs) == 0 &&
			len(sharedCompiler.Properties.Shared.Shared_libs) == 0 &&
			staticCompiler.Properties.Static.System_shared_libs == nil &&
			sharedCompiler.Properties.Shared.System_shared_libs == nil {

			mctx.AddInterVariantDependency(reuseObjTag, shared, static)
			sharedCompiler.baseCompiler.Properties.OriginalSrcs =
				sharedCompiler.baseCompiler.Properties.Srcs
			sharedCompiler.baseCompiler.Properties.Srcs = nil
			sharedCompiler.baseCompiler.Properties.Generated_sources = nil
		} else {
			// This dep is just to reference static variant from shared variant
			mctx.AddInterVariantDependency(staticVariantTag, shared, static)
		}
	}
}

func LinkageMutator(mctx android.BottomUpMutatorContext) {
	if m, ok := mctx.Module().(*Module); ok && m.linker != nil {
		switch library := m.linker.(type) {
		case prebuiltLibraryInterface:
			// Always create both the static and shared variants for prebuilt libraries, and then disable the one
			// that is not being used.  This allows them to share the name of a cc_library module, which requires that
			// all the variants of the cc_library also exist on the prebuilt.
			modules := mctx.CreateLocalVariations("static", "shared")
			static := modules[0].(*Module)
			shared := modules[1].(*Module)

			static.linker.(prebuiltLibraryInterface).setStatic()
			shared.linker.(prebuiltLibraryInterface).setShared()

			if !library.buildStatic() {
				static.linker.(prebuiltLibraryInterface).disablePrebuilt()
			}
			if !library.buildShared() {
				shared.linker.(prebuiltLibraryInterface).disablePrebuilt()
			}

		case libraryInterface:
			if library.buildStatic() && library.buildShared() {
				modules := mctx.CreateLocalVariations("static", "shared")
				static := modules[0].(*Module)
				shared := modules[1].(*Module)

				static.linker.(libraryInterface).setStatic()
				shared.linker.(libraryInterface).setShared()

				reuseStaticLibrary(mctx, static, shared)

			} else if library.buildStatic() {
				modules := mctx.CreateLocalVariations("static")
				modules[0].(*Module).linker.(libraryInterface).setStatic()
			} else if library.buildShared() {
				modules := mctx.CreateLocalVariations("shared")
				modules[0].(*Module).linker.(libraryInterface).setShared()
			}
		}
	}
}

var stubVersionsKey = android.NewOnceKey("stubVersions")

// maps a module name to the list of stubs versions available for the module
func stubsVersionsFor(config android.Config) map[string][]string {
	return config.Once(stubVersionsKey, func() interface{} {
		return make(map[string][]string)
	}).(map[string][]string)
}

var stubsVersionsLock sync.Mutex

func latestStubsVersionFor(config android.Config, name string) string {
	versions, ok := stubsVersionsFor(config)[name]
	if ok && len(versions) > 0 {
		// the versions are alreay sorted in ascending order
		return versions[len(versions)-1]
	}
	return ""
}

// Version mutator splits a module into the mandatory non-stubs variant
// (which is unnamed) and zero or more stubs variants.
func VersionMutator(mctx android.BottomUpMutatorContext) {
	if m, ok := mctx.Module().(*Module); ok && !m.inRecovery() && m.linker != nil {
		if library, ok := m.linker.(*libraryDecorator); ok && library.buildShared() &&
			len(library.Properties.Stubs.Versions) > 0 {
			versions := []string{}
			for _, v := range library.Properties.Stubs.Versions {
				if _, err := strconv.Atoi(v); err != nil {
					mctx.PropertyErrorf("versions", "%q is not a number", v)
				}
				versions = append(versions, v)
			}
			sort.Slice(versions, func(i, j int) bool {
				left, _ := strconv.Atoi(versions[i])
				right, _ := strconv.Atoi(versions[j])
				return left < right
			})

			// save the list of versions for later use
			copiedVersions := make([]string, len(versions))
			copy(copiedVersions, versions)
			stubsVersionsLock.Lock()
			defer stubsVersionsLock.Unlock()
			stubsVersionsFor(mctx.Config())[mctx.ModuleName()] = copiedVersions

			// "" is for the non-stubs variant
			versions = append([]string{""}, versions...)

			modules := mctx.CreateVariations(versions...)
			for i, m := range modules {
				l := m.(*Module).linker.(*libraryDecorator)
				if versions[i] != "" {
					l.MutatedProperties.BuildStubs = true
					l.MutatedProperties.StubsVersion = versions[i]
					m.(*Module).Properties.HideFromMake = true
					m.(*Module).sanitize = nil
					m.(*Module).stl = nil
					m.(*Module).Properties.PreventInstall = true
				}
			}
		} else {
			mctx.CreateVariations("")
		}
		return
	}
	if genrule, ok := mctx.Module().(*genrule.Module); ok {
		if props, ok := genrule.Extra.(*GenruleExtraProperties); ok && !props.InRecovery {
			mctx.CreateVariations("")
			return
		}
	}
}<|MERGE_RESOLUTION|>--- conflicted
+++ resolved
@@ -15,10 +15,7 @@
 package cc
 
 import (
-<<<<<<< HEAD
-=======
 	"fmt"
->>>>>>> 0d0e4bb4
 	"io"
 	"path/filepath"
 	"regexp"
@@ -477,13 +474,6 @@
 	return library.classifySourceAbiDump(ctx) != ""
 }
 
-func (library *libraryDecorator) shouldCreateVndkSourceAbiDump(ctx ModuleContext) bool {
-	if library.Properties.Header_abi_checker.Enabled != nil {
-		return Bool(library.Properties.Header_abi_checker.Enabled)
-	}
-	return ctx.shouldCreateVndkSourceAbiDump(ctx.Config())
-}
-
 func (library *libraryDecorator) compile(ctx ModuleContext, flags Flags, deps PathDeps) Objects {
 	if library.buildStubs() {
 		objs, versionScript := compileStubLibrary(ctx, flags, String(library.Properties.Stubs.Symbol_file), library.MutatedProperties.StubsVersion, "--apex")
@@ -503,11 +493,7 @@
 		}
 		return Objects{}
 	}
-<<<<<<< HEAD
-	if library.shouldCreateVndkSourceAbiDump(ctx) || library.sabi.Properties.CreateSAbiDumps {
-=======
 	if library.shouldCreateSourceAbiDump(ctx) || library.sabi.Properties.CreateSAbiDumps {
->>>>>>> 0d0e4bb4
 		exportIncludeDirs := library.flagExporter.exportedIncludes(ctx)
 		var SourceAbiFlags []string
 		for _, dir := range exportIncludeDirs.Strings() {
@@ -855,18 +841,11 @@
 }
 
 func getRefAbiDumpFile(ctx ModuleContext, vndkVersion, fileName string) android.Path {
-<<<<<<< HEAD
-	isLlndkOrNdk := inList(ctx.baseModuleName(), *llndkLibraries(ctx.Config())) || inList(ctx.baseModuleName(), ndkMigratedLibs)
-
-	refAbiDumpTextFile := android.PathForVndkRefAbiDump(ctx, vndkVersion, fileName, isLlndkOrNdk, ctx.isVndk(), false)
-	refAbiDumpGzipFile := android.PathForVndkRefAbiDump(ctx, vndkVersion, fileName, isLlndkOrNdk, ctx.isVndk(), true)
-=======
 	isNdk := ctx.isNdk()
 	isLlndkOrVndk := ctx.isLlndkPublic(ctx.Config()) || ctx.isVndk()
 
 	refAbiDumpTextFile := android.PathForVndkRefAbiDump(ctx, vndkVersion, fileName, isNdk, isLlndkOrVndk, false)
 	refAbiDumpGzipFile := android.PathForVndkRefAbiDump(ctx, vndkVersion, fileName, isNdk, isLlndkOrVndk, true)
->>>>>>> 0d0e4bb4
 
 	if refAbiDumpTextFile.Valid() {
 		if refAbiDumpGzipFile.Valid() {
@@ -884,11 +863,7 @@
 }
 
 func (library *libraryDecorator) linkSAbiDumpFiles(ctx ModuleContext, objs Objects, fileName string, soFile android.Path) {
-<<<<<<< HEAD
-	if len(objs.sAbiDumpFiles) > 0 && library.shouldCreateVndkSourceAbiDump(ctx) {
-=======
 	if library.shouldCreateSourceAbiDump(ctx) {
->>>>>>> 0d0e4bb4
 		vndkVersion := ctx.DeviceConfig().PlatformVndkVersion()
 		if ver := ctx.DeviceConfig().VndkVersion(); ver != "" && ver != "current" {
 			vndkVersion = ver
@@ -1033,12 +1008,8 @@
 			// Bionic libraries (e.g. libc.so) is installed to the bootstrap subdirectory.
 			// The original path becomes a symlink to the corresponding file in the
 			// runtime APEX.
-<<<<<<< HEAD
-			if installToBootstrap(ctx.baseModuleName(), ctx.Config()) && !library.buildStubs() && ctx.Arch().Native && !ctx.inRecovery() {
-=======
 			translatedArch := ctx.Target().NativeBridge == android.NativeBridgeEnabled || !ctx.Arch().Native
 			if installToBootstrap(ctx.baseModuleName(), ctx.Config()) && !library.buildStubs() && !translatedArch && !ctx.inRecovery() {
->>>>>>> 0d0e4bb4
 				if ctx.Device() && isBionic(ctx.baseModuleName()) {
 					library.installSymlinkToRuntimeApex(ctx, file)
 				}
