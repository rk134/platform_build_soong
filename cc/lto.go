// Copyright 2017 Google Inc. All rights reserved.
//
// Licensed under the Apache License, Version 2.0 (the "License");
// you may not use this file except in compliance with the License.
// You may obtain a copy of the License at
//
//     http://www.apache.org/licenses/LICENSE-2.0
//
// Unless required by applicable law or agreed to in writing, software
// distributed under the License is distributed on an "AS IS" BASIS,
// WITHOUT WARRANTIES OR CONDITIONS OF ANY KIND, either express or implied.
// See the License for the specific language governing permissions and
// limitations under the License.

package cc

import (
	"android/soong/android"
<<<<<<< HEAD
	"android/soong/cc/config"
	"strings"
=======

	"github.com/google/blueprint/proptools"
>>>>>>> 84e46872
)

// LTO (link-time optimization) allows the compiler to optimize and generate
// code for the entire module at link time, rather than per-compilation
// unit. LTO is required for Clang CFI and other whole-program optimization
// techniques. LTO also allows cross-compilation unit optimizations that should
// result in faster and smaller code, at the expense of additional compilation
// time.
//
// To properly build a module with LTO, the module and all recursive static
// dependencies should be compiled with -flto which directs the compiler to emit
// bitcode rather than native object files. These bitcode files are then passed
// by the linker to the LLVM plugin for compilation at link time. Static
// dependencies not built as bitcode will still function correctly but cannot be
// optimized at link time and may not be compatible with features that require
// LTO, such as CFI.
//
// This file adds support to soong to automatically propogate LTO options to a
// new variant of all static dependencies for each module with LTO enabled.

type LTOProperties struct {
	// Lto must violate capitialization style for acronyms so that it can be
	// referred to in blueprint files as "lto"
	Lto struct {
		Never *bool `android:"arch_variant"`
		Full  *bool `android:"arch_variant"`
		Thin  *bool `android:"arch_variant"`
	} `android:"arch_variant"`

	// Dep properties indicate that this module needs to be built with LTO
	// since it is an object dependency of an LTO module.
	FullEnabled  bool `blueprint:"mutated"`
	ThinEnabled  bool `blueprint:"mutated"`
	NoLtoEnabled bool `blueprint:"mutated"`
	FullDep      bool `blueprint:"mutated"`
	ThinDep      bool `blueprint:"mutated"`
	NoLtoDep     bool `blueprint:"mutated"`

	// Use clang lld instead of gnu ld.
	Use_clang_lld *bool

	// Use -fwhole-program-vtables cflag.
	Whole_program_vtables *bool
}

type lto struct {
	Properties LTOProperties
}

func (lto *lto) props() []interface{} {
	return []interface{}{&lto.Properties}
}

func (lto *lto) begin(ctx BaseModuleContext) {
	if ctx.Config().IsEnvTrue("DISABLE_LTO") {
		lto.Properties.NoLtoEnabled = true
	}
}

func (lto *lto) useClangLld(ctx BaseModuleContext) bool {
	if lto.Properties.Use_clang_lld != nil {
		return Bool(lto.Properties.Use_clang_lld)
	}
	return true
}

func (lto *lto) flags(ctx BaseModuleContext, flags Flags) Flags {
	// TODO(b/131771163): Disable LTO when using explicit fuzzing configurations.
	// LTO breaks fuzzer builds.
	if inList("-fsanitize=fuzzer-no-link", flags.Local.CFlags) {
		return flags
	}

	if lto.LTO(ctx) {
		var ltoCFlag string
		var ltoLdFlag string
		if lto.ThinLTO() {
			// TODO(b/129607781) sdclang does not currently support
			// the "-fsplit-lto-unit" option
			if flags.Sdclang && !strings.Contains(config.SDClangPath, "9.0") {
				ltoCFlag = "-flto=thin"
			} else {
				ltoCFlag = "-flto=thin -fsplit-lto-unit"
			}
		} else if lto.FullLTO() {
			ltoCFlag = "-flto"
		} else {
			ltoCFlag = "-flto=thin -fsplit-lto-unit"
			ltoLdFlag = "-Wl,--lto-O0"
		}

		flags.Local.CFlags = append(flags.Local.CFlags, ltoCFlag)
		flags.Local.AsFlags = append(flags.Local.AsFlags, ltoCFlag)
		flags.Local.LdFlags = append(flags.Local.LdFlags, ltoCFlag)
		flags.Local.LdFlags = append(flags.Local.LdFlags, ltoLdFlag)

		if Bool(lto.Properties.Whole_program_vtables) {
			flags.Local.CFlags = append(flags.Local.CFlags, "-fwhole-program-vtables")
		}

		if (lto.DefaultThinLTO(ctx) || lto.ThinLTO()) && ctx.Config().IsEnvTrue("USE_THINLTO_CACHE") && lto.useClangLld(ctx) {
			// Set appropriate ThinLTO cache policy
			cacheDirFormat := "-Wl,--thinlto-cache-dir="
			cacheDir := android.PathForOutput(ctx, "thinlto-cache").String()
			flags.Local.LdFlags = append(flags.Local.LdFlags, cacheDirFormat+cacheDir)

			// Limit the size of the ThinLTO cache to the lesser of 10% of available
			// disk space and 10GB.
			cachePolicyFormat := "-Wl,--thinlto-cache-policy="
			policy := "cache_size=10%:cache_size_bytes=10g"
			flags.Local.LdFlags = append(flags.Local.LdFlags, cachePolicyFormat+policy)
		}

		// If the module does not have a profile, be conservative and limit cross TU inline
		// limit to 5 LLVM IR instructions, to balance binary size increase and performance.
		if !ctx.isPgoCompile() && !ctx.isAfdoCompile() {
			flags.Local.LdFlags = append(flags.Local.LdFlags,
				"-Wl,-plugin-opt,-import-instr-limit=5")
		}
	}
	return flags
}

func (lto *lto) LTO(ctx BaseModuleContext) bool {
	return lto.ThinLTO() || lto.FullLTO() || lto.DefaultThinLTO(ctx)
}

func (lto *lto) DefaultThinLTO(ctx BaseModuleContext) bool {
	// LP32 has many subtle issues and less test coverage.
	lib32 := ctx.Arch().ArchType.Multilib == "lib32"
	// CFI enables full LTO.
	cfi := ctx.isCfi()
	// Performance and binary size are less important for host binaries and tests.
	host := ctx.Host()
	test := ctx.testBinary() || ctx.testLibrary()
	// FIXME: ThinLTO for VNDK produces different output.
	// b/169217596
	vndk := ctx.isVndk()
	return GlobalThinLTO(ctx) && !lto.Never() && !lib32 && !cfi && !host && !test && !vndk
}

func (lto *lto) FullLTO() bool {
	return lto != nil && (proptools.Bool(lto.Properties.Lto.Full) || lto.Properties.FullEnabled)
}

func (lto *lto) ThinLTO() bool {
	return lto != nil && (proptools.Bool(lto.Properties.Lto.Thin) || lto.Properties.ThinEnabled)
}

func (lto *lto) Never() bool {
	return lto != nil && (proptools.Bool(lto.Properties.Lto.Never) || lto.Properties.NoLtoEnabled)
}

func GlobalThinLTO(ctx android.BaseModuleContext) bool {
	return ctx.Config().IsEnvTrue("GLOBAL_THINLTO")
}

// Propagate lto requirements down from binaries
func ltoDepsMutator(mctx android.TopDownMutatorContext) {
	globalThinLTO := GlobalThinLTO(mctx)

	if m, ok := mctx.Module().(*Module); ok {
		full := m.lto.FullLTO()
		thin := m.lto.ThinLTO()
		never := m.lto.Never()
		if full && thin {
			mctx.PropertyErrorf("LTO", "FullLTO and ThinLTO are mutually exclusive")
		}

		mctx.WalkDeps(func(dep android.Module, parent android.Module) bool {
			tag := mctx.OtherModuleDependencyTag(dep)
			libTag, isLibTag := tag.(libraryDependencyTag)

			// Do not recurse down non-static dependencies
			if isLibTag {
				if !libTag.static() {
					return false
				}
			} else {
				if tag != objDepTag && tag != reuseObjTag {
					return false
				}
			}

			if dep, ok := dep.(*Module); ok {
				if full && !dep.lto.FullLTO() {
					dep.lto.Properties.FullDep = true
				}
				if !globalThinLTO && thin && !dep.lto.ThinLTO() {
					dep.lto.Properties.ThinDep = true
				}
				if globalThinLTO && never && !dep.lto.Never() {
					dep.lto.Properties.NoLtoDep = true
				}
			}

			// Recursively walk static dependencies
			return true
		})
	}
}

// Create lto variants for modules that need them
func ltoMutator(mctx android.BottomUpMutatorContext) {
	globalThinLTO := GlobalThinLTO(mctx)

	if m, ok := mctx.Module().(*Module); ok && m.lto != nil {
		// Create variations for LTO types required as static
		// dependencies
		variationNames := []string{""}
		if m.lto.Properties.FullDep && !m.lto.FullLTO() {
			variationNames = append(variationNames, "lto-full")
		}
		if !globalThinLTO && m.lto.Properties.ThinDep && !m.lto.ThinLTO() {
			variationNames = append(variationNames, "lto-thin")
		}
		if globalThinLTO && m.lto.Properties.NoLtoDep && !m.lto.Never() {
			variationNames = append(variationNames, "lto-none")
		}

		// Use correct dependencies if LTO property is explicitly set
		// (mutually exclusive)
		if m.lto.FullLTO() {
			mctx.SetDependencyVariation("lto-full")
		}
		if !globalThinLTO && m.lto.ThinLTO() {
			mctx.SetDependencyVariation("lto-thin")
		}
		// Never must be the last, it overrides Thin or Full.
		if globalThinLTO && m.lto.Never() {
			mctx.SetDependencyVariation("lto-none")
		}

		if len(variationNames) > 1 {
			modules := mctx.CreateVariations(variationNames...)
			for i, name := range variationNames {
				variation := modules[i].(*Module)
				// Default module which will be
				// installed. Variation set above according to
				// explicit LTO properties
				if name == "" {
					continue
				}

				// LTO properties for dependencies
				if name == "lto-full" {
					variation.lto.Properties.FullEnabled = true
				}
				if name == "lto-thin" {
					variation.lto.Properties.ThinEnabled = true
				}
				if name == "lto-none" {
					variation.lto.Properties.NoLtoEnabled = true
				}
				variation.Properties.PreventInstall = true
				variation.Properties.HideFromMake = true
				variation.lto.Properties.FullDep = false
				variation.lto.Properties.ThinDep = false
				variation.lto.Properties.NoLtoDep = false
			}
		}
	}
}<|MERGE_RESOLUTION|>--- conflicted
+++ resolved
@@ -16,13 +16,10 @@
 
 import (
 	"android/soong/android"
-<<<<<<< HEAD
 	"android/soong/cc/config"
 	"strings"
-=======
 
 	"github.com/google/blueprint/proptools"
->>>>>>> 84e46872
 )
 
 // LTO (link-time optimization) allows the compiler to optimize and generate
