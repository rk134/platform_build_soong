// Copyright 2020 The Android Open Source Project
//
// Licensed under the Apache License, Version 2.0 (the "License");
// you may not use this file except in compliance with the License.
// You may obtain a copy of the License at
//
//      http://www.apache.org/licenses/LICENSE-2.0
//
// Unless required by applicable law or agreed to in writing, software
// distributed under the License is distributed on an "AS IS" BASIS,
// WITHOUT WARRANTIES OR CONDITIONS OF ANY KIND, either express or implied.
// See the License for the specific language governing permissions and
// limitations under the License.
package cc

// This file contains singletons to capture vendor and recovery snapshot. They consist of prebuilt
// modules under AOSP so older vendor and recovery can be built with a newer system in a single
// source tree.

import (
	"encoding/json"
	"path/filepath"
	"sort"
	"strings"

	"android/soong/android"
)

var vendorSnapshotSingleton = snapshotSingleton{
	"vendor",
	"SOONG_VENDOR_SNAPSHOT_ZIP",
	android.OptionalPath{},
	true,
	vendorSnapshotImageSingleton,
	false, /* fake */
}

var vendorFakeSnapshotSingleton = snapshotSingleton{
	"vendor",
	"SOONG_VENDOR_FAKE_SNAPSHOT_ZIP",
	android.OptionalPath{},
	true,
	vendorSnapshotImageSingleton,
	true, /* fake */
}

var recoverySnapshotSingleton = snapshotSingleton{
	"recovery",
	"SOONG_RECOVERY_SNAPSHOT_ZIP",
	android.OptionalPath{},
	false,
	recoverySnapshotImageSingleton,
	false, /* fake */
}

func VendorSnapshotSingleton() android.Singleton {
	return &vendorSnapshotSingleton
}

func VendorFakeSnapshotSingleton() android.Singleton {
	return &vendorFakeSnapshotSingleton
}

func RecoverySnapshotSingleton() android.Singleton {
	return &recoverySnapshotSingleton
}

type snapshotSingleton struct {
	// Name, e.g., "vendor", "recovery", "ramdisk".
	name string

	// Make variable that points to the snapshot file, e.g.,
	// "SOONG_RECOVERY_SNAPSHOT_ZIP".
	makeVar string

	// Path to the snapshot zip file.
	snapshotZipFile android.OptionalPath

	// Whether the image supports VNDK extension modules.
	supportsVndkExt bool

	// Implementation of the image interface specific to the image
	// associated with this snapshot (e.g., specific to the vendor image,
	// recovery image, etc.).
	image snapshotImage

	// Whether this singleton is for fake snapshot or not.
	// Fake snapshot is a snapshot whose prebuilt binaries and headers are empty.
	// It is much faster to generate, and can be used to inspect dependencies.
	fake bool
}

<<<<<<< HEAD
var (
	// Modules under following directories are ignored. They are OEM's and vendor's
	// proprietary modules(device/, kernel/, vendor/, and hardware/).
	vendorProprietaryDirs = []string{
		"device",
		"kernel",
		"vendor",
		"hardware",
		"disregard",
	}

	// Modules under following directories are ignored. They are OEM's and vendor's
	// proprietary modules(device/, kernel/, vendor/, and hardware/).
	recoveryProprietaryDirs = []string{
		"device",
		"hardware",
		"kernel",
		"vendor",
	}

	// Modules under following directories are included as they are in AOSP,
	// although hardware/ and kernel/ are normally for vendor's own.
	aospDirsUnderProprietary = []string{
		"kernel/configs",
		"kernel/prebuilts",
		"kernel/tests",
		"hardware/interfaces",
		"hardware/libhardware",
		"hardware/libhardware_legacy",
		"hardware/ril",
	}
)

// Determine if a dir under source tree is an SoC-owned proprietary directory, such as
// device/, vendor/, etc.
func isVendorProprietaryPath(dir string) bool {
	return isProprietaryPath(dir, vendorProprietaryDirs)
=======
// Determine if a dir under source tree is an SoC-owned proprietary directory based
// on vendor snapshot configuration
// Examples: device/, vendor/
func isVendorProprietaryPath(dir string, deviceConfig android.DeviceConfig) bool {
	return VendorSnapshotSingleton().(*snapshotSingleton).image.isProprietaryPath(dir, deviceConfig)
>>>>>>> bcabeb4f
}

// Determine if a dir under source tree is an SoC-owned proprietary directory based
// on recovery snapshot configuration
// Examples: device/, vendor/
func isRecoveryProprietaryPath(dir string, deviceConfig android.DeviceConfig) bool {
	return RecoverySnapshotSingleton().(*snapshotSingleton).image.isProprietaryPath(dir, deviceConfig)
}

func isVendorProprietaryModule(ctx android.BaseModuleContext) bool {
	// Any module in a vendor proprietary path is a vendor proprietary
	// module.
	if isVendorProprietaryPath(ctx.ModuleDir(), ctx.DeviceConfig()) {
		return true
	}

	// However if the module is not in a vendor proprietary path, it may
	// still be a vendor proprietary module. This happens for cc modules
	// that are excluded from the vendor snapshot, and it means that the
	// vendor has assumed control of the framework-provided module.
	if c, ok := ctx.Module().(*Module); ok {
		if c.ExcludeFromVendorSnapshot() {
			return true
		}
	}

	return false
}

func isRecoveryProprietaryModule(ctx android.BaseModuleContext) bool {

	// Any module in a recovery proprietary path is a recovery proprietary
	// module.
	if isRecoveryProprietaryPath(ctx.ModuleDir(), ctx.DeviceConfig()) {
		return true
	}

	// However if the module is not in a recovery proprietary path, it may
	// still be a recovery proprietary module. This happens for cc modules
	// that are excluded from the recovery snapshot, and it means that the
	// vendor has assumed control of the framework-provided module.

	if c, ok := ctx.Module().(*Module); ok {
		if c.ExcludeFromRecoverySnapshot() {
			return true
		}
	}

	return false
}

// Determines if the module is a candidate for snapshot.
func isSnapshotAware(cfg android.DeviceConfig, m *Module, inProprietaryPath bool, apexInfo android.ApexInfo, image snapshotImage) bool {
	if !m.Enabled() || m.Properties.HideFromMake {
		return false
	}
	// When android/prebuilt.go selects between source and prebuilt, it sets
	// HideFromMake on the other one to avoid duplicate install rules in make.
	if m.IsHideFromMake() {
		return false
	}
	// skip proprietary modules, but (for the vendor snapshot only)
	// include all VNDK (static)
	if inProprietaryPath && (!image.includeVndk() || !m.IsVndk()) {
		return false
	}
	// If the module would be included based on its path, check to see if
	// the module is marked to be excluded. If so, skip it.
	if image.excludeFromSnapshot(m) {
		return false
	}
	if m.Target().Os.Class != android.Device {
		return false
	}
	if m.Target().NativeBridge == android.NativeBridgeEnabled {
		return false
	}
	// the module must be installed in target image
	if !apexInfo.IsForPlatform() || m.isSnapshotPrebuilt() || !image.inImage(m)() {
		return false
	}
	// skip kernel_headers which always depend on vendor
	if _, ok := m.linker.(*kernelHeadersDecorator); ok {
		return false
	}
	// skip llndk_library and llndk_headers which are backward compatible
	if m.IsLlndk() {
		return false
	}
	if _, ok := m.linker.(*llndkStubDecorator); ok {
		return false
	}
	if _, ok := m.linker.(*llndkHeadersDecorator); ok {
		return false
	}

	// Libraries
	if l, ok := m.linker.(snapshotLibraryInterface); ok {
		if m.sanitize != nil {
			// scs and hwasan export both sanitized and unsanitized variants for static and header
			// Always use unsanitized variants of them.
			for _, t := range []SanitizerType{scs, hwasan} {
				if !l.shared() && m.sanitize.isSanitizerEnabled(t) {
					return false
				}
			}
			// cfi also exports both variants. But for static, we capture both.
			// This is because cfi static libraries can't be linked from non-cfi modules,
			// and vice versa. This isn't the case for scs and hwasan sanitizers.
			if !l.static() && !l.shared() && m.sanitize.isSanitizerEnabled(cfi) {
				return false
			}
		}
		if l.static() {
			return m.outputFile.Valid() && !image.private(m)
		}
		if l.shared() {
			if !m.outputFile.Valid() {
				return false
			}
			if image.includeVndk() {
				if !m.IsVndk() {
					return true
				}
				return m.IsVndkExt()
			}
		}
		return true
	}

	// Binaries and Objects
	if m.binary() || m.object() {
		return m.outputFile.Valid()
	}

	return false
}

// This is to be saved as .json files, which is for development/vendor_snapshot/update.py.
// These flags become Android.bp snapshot module properties.
type snapshotJsonFlags struct {
	ModuleName          string `json:",omitempty"`
	RelativeInstallPath string `json:",omitempty"`
	AndroidMkSuffix     string `json:",omitempty"`

	// library flags
	ExportedDirs       []string `json:",omitempty"`
	ExportedSystemDirs []string `json:",omitempty"`
	ExportedFlags      []string `json:",omitempty"`
	Sanitize           string   `json:",omitempty"`
	SanitizeMinimalDep bool     `json:",omitempty"`
	SanitizeUbsanDep   bool     `json:",omitempty"`

	// binary flags
	Symlinks []string `json:",omitempty"`

	// dependencies
	SharedLibs  []string `json:",omitempty"`
	RuntimeLibs []string `json:",omitempty"`
	Required    []string `json:",omitempty"`

	// extra config files
	InitRc         []string `json:",omitempty"`
	VintfFragments []string `json:",omitempty"`
}

func (c *snapshotSingleton) GenerateBuildActions(ctx android.SingletonContext) {
	if !c.image.shouldGenerateSnapshot(ctx) {
		return
	}

	var snapshotOutputs android.Paths

	/*
		Vendor snapshot zipped artifacts directory structure:
		{SNAPSHOT_ARCH}/
			arch-{TARGET_ARCH}-{TARGET_ARCH_VARIANT}/
				shared/
					(.so shared libraries)
				static/
					(.a static libraries)
				header/
					(header only libraries)
				binary/
					(executable binaries)
				object/
					(.o object files)
			arch-{TARGET_2ND_ARCH}-{TARGET_2ND_ARCH_VARIANT}/
				shared/
					(.so shared libraries)
				static/
					(.a static libraries)
				header/
					(header only libraries)
				binary/
					(executable binaries)
				object/
					(.o object files)
			NOTICE_FILES/
				(notice files, e.g. libbase.txt)
			configs/
				(config files, e.g. init.rc files, vintf_fragments.xml files, etc.)
			include/
				(header files of same directory structure with source tree)
	*/

	snapshotDir := c.name + "-snapshot"
	if c.fake {
		// If this is a fake snapshot singleton, place all files under fake/ subdirectory to avoid
		// collision with real snapshot files
		snapshotDir = filepath.Join("fake", snapshotDir)
	}
	snapshotArchDir := filepath.Join(snapshotDir, ctx.DeviceConfig().DeviceArch())

	includeDir := filepath.Join(snapshotArchDir, "include")
	configsDir := filepath.Join(snapshotArchDir, "configs")
	noticeDir := filepath.Join(snapshotArchDir, "NOTICE_FILES")

	installedNotices := make(map[string]bool)
	installedConfigs := make(map[string]bool)

	var headers android.Paths

	copyFile := func(ctx android.SingletonContext, path android.Path, out string, fake bool) android.OutputPath {
		if fake {
			// All prebuilt binaries and headers are installed by copyFile function. This makes a fake
			// snapshot just touch prebuilts and headers, rather than installing real files.
			return writeStringToFileRule(ctx, "", out)
		} else {
			return copyFileRule(ctx, path, out)
		}
	}

	// installSnapshot function copies prebuilt file (.so, .a, or executable) and json flag file.
	// For executables, init_rc and vintf_fragments files are also copied.
	installSnapshot := func(m *Module, fake bool) android.Paths {
		targetArch := "arch-" + m.Target().Arch.ArchType.String()
		if m.Target().Arch.ArchVariant != "" {
			targetArch += "-" + m.Target().Arch.ArchVariant
		}

		var ret android.Paths

		prop := snapshotJsonFlags{}

		// Common properties among snapshots.
		prop.ModuleName = ctx.ModuleName(m)
		if c.supportsVndkExt && m.IsVndkExt() {
			// vndk exts are installed to /vendor/lib(64)?/vndk(-sp)?
			if m.isVndkSp() {
				prop.RelativeInstallPath = "vndk-sp"
			} else {
				prop.RelativeInstallPath = "vndk"
			}
		} else {
			prop.RelativeInstallPath = m.RelativeInstallPath()
		}
		prop.AndroidMkSuffix = m.Properties.SubName
		prop.RuntimeLibs = m.Properties.SnapshotRuntimeLibs
		prop.Required = m.RequiredModuleNames()
		for _, path := range m.InitRc() {
			prop.InitRc = append(prop.InitRc, filepath.Join("configs", path.Base()))
		}
		for _, path := range m.VintfFragments() {
			prop.VintfFragments = append(prop.VintfFragments, filepath.Join("configs", path.Base()))
		}

		// install config files. ignores any duplicates.
		for _, path := range append(m.InitRc(), m.VintfFragments()...) {
			out := filepath.Join(configsDir, path.Base())
			if !installedConfigs[out] {
				installedConfigs[out] = true
				ret = append(ret, copyFile(ctx, path, out, fake))
			}
		}

		var propOut string

		if l, ok := m.linker.(snapshotLibraryInterface); ok {
			exporterInfo := ctx.ModuleProvider(m, FlagExporterInfoProvider).(FlagExporterInfo)

			// library flags
			prop.ExportedFlags = exporterInfo.Flags
			for _, dir := range exporterInfo.IncludeDirs {
				prop.ExportedDirs = append(prop.ExportedDirs, filepath.Join("include", dir.String()))
			}
			for _, dir := range exporterInfo.SystemIncludeDirs {
				prop.ExportedSystemDirs = append(prop.ExportedSystemDirs, filepath.Join("include", dir.String()))
			}
			// shared libs dependencies aren't meaningful on static or header libs
			if l.shared() {
				prop.SharedLibs = m.Properties.SnapshotSharedLibs
			}
			if l.static() && m.sanitize != nil {
				prop.SanitizeMinimalDep = m.sanitize.Properties.MinimalRuntimeDep || enableMinimalRuntime(m.sanitize)
				prop.SanitizeUbsanDep = m.sanitize.Properties.UbsanRuntimeDep || enableUbsanRuntime(m.sanitize)
			}

			var libType string
			if l.static() {
				libType = "static"
			} else if l.shared() {
				libType = "shared"
			} else {
				libType = "header"
			}

			var stem string

			// install .a or .so
			if libType != "header" {
				libPath := m.outputFile.Path()
				stem = libPath.Base()
				if l.static() && m.sanitize != nil && m.sanitize.isSanitizerEnabled(cfi) {
					// both cfi and non-cfi variant for static libraries can exist.
					// attach .cfi to distinguish between cfi and non-cfi.
					// e.g. libbase.a -> libbase.cfi.a
					ext := filepath.Ext(stem)
					stem = strings.TrimSuffix(stem, ext) + ".cfi" + ext
					prop.Sanitize = "cfi"
					prop.ModuleName += ".cfi"
				}
				snapshotLibOut := filepath.Join(snapshotArchDir, targetArch, libType, stem)
				ret = append(ret, copyFile(ctx, libPath, snapshotLibOut, fake))
			} else {
				stem = ctx.ModuleName(m)
			}

			propOut = filepath.Join(snapshotArchDir, targetArch, libType, stem+".json")
		} else if m.binary() {
			// binary flags
			prop.Symlinks = m.Symlinks()
			prop.SharedLibs = m.Properties.SnapshotSharedLibs

			// install bin
			binPath := m.outputFile.Path()
			snapshotBinOut := filepath.Join(snapshotArchDir, targetArch, "binary", binPath.Base())
			ret = append(ret, copyFile(ctx, binPath, snapshotBinOut, fake))
			propOut = snapshotBinOut + ".json"
		} else if m.object() {
			// object files aren't installed to the device, so their names can conflict.
			// Use module name as stem.
			objPath := m.outputFile.Path()
			snapshotObjOut := filepath.Join(snapshotArchDir, targetArch, "object",
				ctx.ModuleName(m)+filepath.Ext(objPath.Base()))
			ret = append(ret, copyFile(ctx, objPath, snapshotObjOut, fake))
			propOut = snapshotObjOut + ".json"
		} else {
			ctx.Errorf("unknown module %q in vendor snapshot", m.String())
			return nil
		}

		j, err := json.Marshal(prop)
		if err != nil {
			ctx.Errorf("json marshal to %q failed: %#v", propOut, err)
			return nil
		}
		ret = append(ret, writeStringToFileRule(ctx, string(j), propOut))

		return ret
	}

	ctx.VisitAllModules(func(module android.Module) {
		m, ok := module.(*Module)
		if !ok {
			return
		}

		moduleDir := ctx.ModuleDir(module)
		inProprietaryPath := c.image.isProprietaryPath(moduleDir, ctx.DeviceConfig())
		apexInfo := ctx.ModuleProvider(module, android.ApexInfoProvider).(android.ApexInfo)

		if c.image.excludeFromSnapshot(m) {
			if inProprietaryPath {
				// Error: exclude_from_vendor_snapshot applies
				// to framework-path modules only.
				ctx.Errorf("module %q in vendor proprietary path %q may not use \"exclude_from_vendor_snapshot: true\"", m.String(), moduleDir)
				return
			}
		}

		if !isSnapshotAware(ctx.DeviceConfig(), m, inProprietaryPath, apexInfo, c.image) {
			return
		}

		// If we are using directed snapshot and a module is not included in the
		// list, we will still include the module as if it was a fake module.
		// The reason is that soong needs all the dependencies to be present, even
		// if they are not using during the build.
		installAsFake := c.fake
		if c.image.excludeFromDirectedSnapshot(ctx.DeviceConfig(), m.BaseModuleName()) {
			installAsFake = true
		}

		// installSnapshot installs prebuilts and json flag files
		snapshotOutputs = append(snapshotOutputs, installSnapshot(m, installAsFake)...)
		// just gather headers and notice files here, because they are to be deduplicated
		if l, ok := m.linker.(snapshotLibraryInterface); ok {
			headers = append(headers, l.snapshotHeaders()...)
		}

		if len(m.NoticeFiles()) > 0 {
			noticeName := ctx.ModuleName(m) + ".txt"
			noticeOut := filepath.Join(noticeDir, noticeName)
			// skip already copied notice file
			if !installedNotices[noticeOut] {
				installedNotices[noticeOut] = true
				snapshotOutputs = append(snapshotOutputs, combineNoticesRule(ctx, m.NoticeFiles(), noticeOut))
			}
		}
	})

	// install all headers after removing duplicates
	for _, header := range android.FirstUniquePaths(headers) {
		snapshotOutputs = append(snapshotOutputs, copyFile(ctx, header, filepath.Join(includeDir, header.String()), c.fake))
	}

	// All artifacts are ready. Sort them to normalize ninja and then zip.
	sort.Slice(snapshotOutputs, func(i, j int) bool {
		return snapshotOutputs[i].String() < snapshotOutputs[j].String()
	})

	zipPath := android.PathForOutput(
		ctx,
		snapshotDir,
		c.name+"-"+ctx.Config().DeviceName()+".zip")
	zipRule := android.NewRuleBuilder(pctx, ctx)

	// filenames in rspfile from FlagWithRspFileInputList might be single-quoted. Remove it with tr
	snapshotOutputList := android.PathForOutput(
		ctx,
		snapshotDir,
		c.name+"-"+ctx.Config().DeviceName()+"_list")
	rspFile := snapshotOutputList.ReplaceExtension(ctx, "rsp")
	zipRule.Command().
		Text("tr").
		FlagWithArg("-d ", "\\'").
		FlagWithRspFileInputList("< ", rspFile, snapshotOutputs).
		FlagWithOutput("> ", snapshotOutputList)

	zipRule.Temporary(snapshotOutputList)

	zipRule.Command().
		BuiltTool("soong_zip").
		FlagWithOutput("-o ", zipPath).
		FlagWithArg("-C ", android.PathForOutput(ctx, snapshotDir).String()).
		FlagWithInput("-l ", snapshotOutputList)

	zipRule.Build(zipPath.String(), c.name+" snapshot "+zipPath.String())
	zipRule.DeleteTemporaryFiles()
	c.snapshotZipFile = android.OptionalPathForPath(zipPath)
}

func (c *snapshotSingleton) MakeVars(ctx android.MakeVarsContext) {
	ctx.Strict(
		c.makeVar,
		c.snapshotZipFile.String())
}<|MERGE_RESOLUTION|>--- conflicted
+++ resolved
@@ -90,51 +90,11 @@
 	fake bool
 }
 
-<<<<<<< HEAD
-var (
-	// Modules under following directories are ignored. They are OEM's and vendor's
-	// proprietary modules(device/, kernel/, vendor/, and hardware/).
-	vendorProprietaryDirs = []string{
-		"device",
-		"kernel",
-		"vendor",
-		"hardware",
-		"disregard",
-	}
-
-	// Modules under following directories are ignored. They are OEM's and vendor's
-	// proprietary modules(device/, kernel/, vendor/, and hardware/).
-	recoveryProprietaryDirs = []string{
-		"device",
-		"hardware",
-		"kernel",
-		"vendor",
-	}
-
-	// Modules under following directories are included as they are in AOSP,
-	// although hardware/ and kernel/ are normally for vendor's own.
-	aospDirsUnderProprietary = []string{
-		"kernel/configs",
-		"kernel/prebuilts",
-		"kernel/tests",
-		"hardware/interfaces",
-		"hardware/libhardware",
-		"hardware/libhardware_legacy",
-		"hardware/ril",
-	}
-)
-
-// Determine if a dir under source tree is an SoC-owned proprietary directory, such as
-// device/, vendor/, etc.
-func isVendorProprietaryPath(dir string) bool {
-	return isProprietaryPath(dir, vendorProprietaryDirs)
-=======
 // Determine if a dir under source tree is an SoC-owned proprietary directory based
 // on vendor snapshot configuration
 // Examples: device/, vendor/
 func isVendorProprietaryPath(dir string, deviceConfig android.DeviceConfig) bool {
 	return VendorSnapshotSingleton().(*snapshotSingleton).image.isProprietaryPath(dir, deviceConfig)
->>>>>>> bcabeb4f
 }
 
 // Determine if a dir under source tree is an SoC-owned proprietary directory based
