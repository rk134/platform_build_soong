--- conflicted
+++ resolved
@@ -129,11 +129,7 @@
 			if !seen[outFile] {
 				seen[outFile] = true
 				outputs = append(outputs, WriteStringToFileRule(ctx, "", outFile))
-<<<<<<< HEAD
-				jsonData = append(jsonData, hostSnapshotFakeJsonFlags{*hostBinJsonDesc(module), false})
-=======
 				jsonData = append(jsonData, hostSnapshotFakeJsonFlags{*hostJsonDesc(module), false})
->>>>>>> 2dc8c307
 			}
 		}
 	})
