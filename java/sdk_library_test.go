// Copyright 2021 Google Inc. All rights reserved.
//
// Licensed under the Apache License, Version 2.0 (the "License");
// you may not use this file except in compliance with the License.
// You may obtain a copy of the License at
//
//     http://www.apache.org/licenses/LICENSE-2.0
//
// Unless required by applicable law or agreed to in writing, software
// distributed under the License is distributed on an "AS IS" BASIS,
// WITHOUT WARRANTIES OR CONDITIONS OF ANY KIND, either express or implied.
// See the License for the specific language governing permissions and
// limitations under the License.

package java

import (
	"android/soong/android"
	"fmt"
	"path/filepath"
	"regexp"
	"testing"

	"github.com/google/blueprint/proptools"
)

func TestJavaSdkLibrary(t *testing.T) {
	result := android.GroupFixturePreparers(
		prepareForJavaTest,
		PrepareForTestWithJavaSdkLibraryFiles,
		FixtureWithPrebuiltApis(map[string][]string{
			"28": {"foo"},
			"29": {"foo"},
			"30": {"bar", "barney", "baz", "betty", "foo", "fred", "quuz", "wilma"},
		}),
	).RunTestWithBp(t, `
		droiddoc_exported_dir {
			name: "droiddoc-templates-sdk",
			path: ".",
		}
		java_sdk_library {
			name: "foo",
			srcs: ["a.java", "b.java"],
			api_packages: ["foo"],
		}
		java_sdk_library {
			name: "bar",
			srcs: ["a.java", "b.java"],
			api_packages: ["bar"],
		}
		java_library {
			name: "baz",
			srcs: ["c.java"],
			libs: ["foo", "bar.stubs"],
			sdk_version: "system_current",
		}
		java_sdk_library {
			name: "barney",
			srcs: ["c.java"],
			api_only: true,
		}
		java_sdk_library {
			name: "betty",
			srcs: ["c.java"],
			shared_library: false,
		}
		java_sdk_library_import {
		    name: "quuz",
				public: {
					jars: ["c.jar"],
				},
		}
		java_sdk_library_import {
		    name: "fred",
				public: {
					jars: ["b.jar"],
				},
		}
		java_sdk_library_import {
		    name: "wilma",
				public: {
					jars: ["b.jar"],
				},
				shared_library: false,
		}
		java_library {
		    name: "qux",
		    srcs: ["c.java"],
		    libs: ["baz", "fred", "quuz.stubs", "wilma", "barney", "betty"],
		    sdk_version: "system_current",
		}
		java_library {
			name: "baz-test",
			srcs: ["c.java"],
			libs: ["foo"],
			sdk_version: "test_current",
		}
		java_library {
			name: "baz-29",
			srcs: ["c.java"],
			libs: ["foo"],
			sdk_version: "system_29",
		}
		java_library {
			name: "baz-module-30",
			srcs: ["c.java"],
			libs: ["foo"],
			sdk_version: "module_30",
		}
		`)

	// check the existence of the internal modules
	result.ModuleForTests("foo", "android_common")
	result.ModuleForTests(apiScopePublic.stubsLibraryModuleName("foo"), "android_common")
	result.ModuleForTests(apiScopeSystem.stubsLibraryModuleName("foo"), "android_common")
	result.ModuleForTests(apiScopeTest.stubsLibraryModuleName("foo"), "android_common")
	result.ModuleForTests(apiScopePublic.stubsSourceModuleName("foo"), "android_common")
	result.ModuleForTests(apiScopeSystem.stubsSourceModuleName("foo"), "android_common")
	result.ModuleForTests(apiScopeTest.stubsSourceModuleName("foo"), "android_common")
	result.ModuleForTests("foo"+sdkXmlFileSuffix, "android_common")
	result.ModuleForTests("foo.api.public.28", "")
	result.ModuleForTests("foo.api.system.28", "")
	result.ModuleForTests("foo.api.test.28", "")

	bazJavac := result.ModuleForTests("baz", "android_common").Rule("javac")
	// tests if baz is actually linked to the stubs lib
	android.AssertStringDoesContain(t, "baz javac classpath", bazJavac.Args["classpath"], "foo.stubs.system.jar")
	// ... and not to the impl lib
	android.AssertStringDoesNotContain(t, "baz javac classpath", bazJavac.Args["classpath"], "foo.jar")
	// test if baz is not linked to the system variant of foo
	android.AssertStringDoesNotContain(t, "baz javac classpath", bazJavac.Args["classpath"], "foo.stubs.jar")

	bazTestJavac := result.ModuleForTests("baz-test", "android_common").Rule("javac")
	// tests if baz-test is actually linked to the test stubs lib
	android.AssertStringDoesContain(t, "baz-test javac classpath", bazTestJavac.Args["classpath"], "foo.stubs.test.jar")

	baz29Javac := result.ModuleForTests("baz-29", "android_common").Rule("javac")
	// tests if baz-29 is actually linked to the system 29 stubs lib
	android.AssertStringDoesContain(t, "baz-29 javac classpath", baz29Javac.Args["classpath"], "prebuilts/sdk/29/system/foo.jar")

	bazModule30Javac := result.ModuleForTests("baz-module-30", "android_common").Rule("javac")
	// tests if "baz-module-30" is actually linked to the module 30 stubs lib
	android.AssertStringDoesContain(t, "baz-module-30 javac classpath", bazModule30Javac.Args["classpath"], "prebuilts/sdk/30/module-lib/foo.jar")

	// test if baz has exported SDK lib names foo and bar to qux
	qux := result.ModuleForTests("qux", "android_common")
	if quxLib, ok := qux.Module().(*Library); ok {
		sdkLibs := quxLib.ClassLoaderContexts().UsesLibs()
		android.AssertDeepEquals(t, "qux exports", []string{"foo", "bar", "fred", "quuz"}, sdkLibs)
	}
}

func TestJavaSdkLibrary_StubOrImplOnlyLibs(t *testing.T) {
	result := android.GroupFixturePreparers(
		prepareForJavaTest,
		PrepareForTestWithJavaSdkLibraryFiles,
		FixtureWithLastReleaseApis("sdklib"),
	).RunTestWithBp(t, `
		java_sdk_library {
			name: "sdklib",
			srcs: ["a.java"],
			libs: ["lib"],
			static_libs: ["static-lib"],
			impl_only_libs: ["impl-only-lib"],
			stub_only_libs: ["stub-only-lib"],
			stub_only_static_libs: ["stub-only-static-lib"],
		}
		java_defaults {
			name: "defaults",
			srcs: ["a.java"],
			sdk_version: "current",
		}
		java_library { name: "lib", defaults: ["defaults"] }
		java_library { name: "static-lib", defaults: ["defaults"] }
		java_library { name: "impl-only-lib", defaults: ["defaults"] }
		java_library { name: "stub-only-lib", defaults: ["defaults"] }
		java_library { name: "stub-only-static-lib", defaults: ["defaults"] }
		`)
	var expectations = []struct {
		lib               string
		on_impl_classpath bool
		on_stub_classpath bool
		in_impl_combined  bool
		in_stub_combined  bool
	}{
		{lib: "lib", on_impl_classpath: true},
		{lib: "static-lib", in_impl_combined: true},
		{lib: "impl-only-lib", on_impl_classpath: true},
		{lib: "stub-only-lib", on_stub_classpath: true},
		{lib: "stub-only-static-lib", in_stub_combined: true},
	}
	verify := func(sdklib, dep string, cp, combined bool) {
		sdklibCp := result.ModuleForTests(sdklib, "android_common").Rule("javac").Args["classpath"]
		expected := cp || combined // Every combined jar is also on the classpath.
		android.AssertStringContainsEquals(t, "bad classpath for "+sdklib, sdklibCp, "/"+dep+".jar", expected)

		combineJarInputs := result.ModuleForTests(sdklib, "android_common").Rule("combineJar").Inputs.Strings()
		depPath := filepath.Join("out", "soong", ".intermediates", dep, "android_common", "turbine-combined", dep+".jar")
		android.AssertStringListContainsEquals(t, "bad combined inputs for "+sdklib, combineJarInputs, depPath, combined)
	}
	for _, expectation := range expectations {
		verify("sdklib", expectation.lib, expectation.on_impl_classpath, expectation.in_impl_combined)
		verify("sdklib.impl", expectation.lib, expectation.on_impl_classpath, expectation.in_impl_combined)

		stubName := apiScopePublic.stubsLibraryModuleName("sdklib")
		verify(stubName, expectation.lib, expectation.on_stub_classpath, expectation.in_stub_combined)
	}
}

func TestJavaSdkLibrary_DoNotAccessImplWhenItIsNotBuilt(t *testing.T) {
	result := android.GroupFixturePreparers(
		prepareForJavaTest,
		PrepareForTestWithJavaSdkLibraryFiles,
		FixtureWithLastReleaseApis("foo"),
	).RunTestWithBp(t, `
		java_sdk_library {
			name: "foo",
			srcs: ["a.java"],
			api_only: true,
			public: {
				enabled: true,
			},
		}

		java_library {
			name: "bar",
			srcs: ["b.java"],
			libs: ["foo"],
		}
		`)

	// The bar library should depend on the stubs jar.
	barLibrary := result.ModuleForTests("bar", "android_common").Rule("javac")
	if expected, actual := `^-classpath .*:out/soong/[^:]*/turbine-combined/foo\.stubs\.jar$`, barLibrary.Args["classpath"]; !regexp.MustCompile(expected).MatchString(actual) {
		t.Errorf("expected %q, found %#q", expected, actual)
	}
}

func TestJavaSdkLibrary_UseSourcesFromAnotherSdkLibrary(t *testing.T) {
	android.GroupFixturePreparers(
		prepareForJavaTest,
		PrepareForTestWithJavaSdkLibraryFiles,
		FixtureWithLastReleaseApis("foo"),
	).RunTestWithBp(t, `
		java_sdk_library {
			name: "foo",
			srcs: ["a.java"],
			api_packages: ["foo"],
			public: {
				enabled: true,
			},
		}

		java_library {
			name: "bar",
			srcs: ["b.java", ":foo{.public.stubs.source}"],
		}
		`)
}

func TestJavaSdkLibrary_AccessOutputFiles_MissingScope(t *testing.T) {
	android.GroupFixturePreparers(
		prepareForJavaTest,
		PrepareForTestWithJavaSdkLibraryFiles,
		FixtureWithLastReleaseApis("foo"),
	).
		ExtendWithErrorHandler(android.FixtureExpectsAtLeastOneErrorMatchingPattern(`"foo" does not provide api scope system`)).
		RunTestWithBp(t, `
		java_sdk_library {
			name: "foo",
			srcs: ["a.java"],
			api_packages: ["foo"],
			public: {
				enabled: true,
			},
		}

		java_library {
			name: "bar",
			srcs: ["b.java", ":foo{.system.stubs.source}"],
		}
		`)
}

func TestJavaSdkLibrary_Deps(t *testing.T) {
	result := android.GroupFixturePreparers(
		prepareForJavaTest,
		PrepareForTestWithJavaSdkLibraryFiles,
		FixtureWithLastReleaseApis("sdklib"),
	).RunTestWithBp(t, `
		java_sdk_library {
			name: "sdklib",
			srcs: ["a.java"],
			sdk_version: "none",
			system_modules: "none",
			public: {
				enabled: true,
			},
		}
		`)

	CheckModuleDependencies(t, result.TestContext, "sdklib", "android_common", []string{
		`dex2oatd`,
		`sdklib.impl`,
		`sdklib.stubs`,
		`sdklib.stubs.source`,
		`sdklib.xml`,
	})
}

func TestJavaSdkLibraryImport_AccessOutputFiles(t *testing.T) {
	prepareForJavaTest.RunTestWithBp(t, `
		java_sdk_library_import {
			name: "foo",
			public: {
				jars: ["a.jar"],
				stub_srcs: ["a.java"],
				current_api: "api/current.txt",
				removed_api: "api/removed.txt",
			},
		}

		java_library {
			name: "bar",
			srcs: [":foo{.public.stubs.source}"],
			java_resources: [
				":foo{.public.api.txt}",
				":foo{.public.removed-api.txt}",
			],
		}
		`)
}

func TestJavaSdkLibraryImport_AccessOutputFiles_Invalid(t *testing.T) {
	bp := `
		java_sdk_library_import {
			name: "foo",
			public: {
				jars: ["a.jar"],
			},
		}
		`

	t.Run("stubs.source", func(t *testing.T) {
		prepareForJavaTest.
			ExtendWithErrorHandler(android.FixtureExpectsAtLeastOneErrorMatchingPattern(`stubs.source not available for api scope public`)).
			RunTestWithBp(t, bp+`
				java_library {
					name: "bar",
					srcs: [":foo{.public.stubs.source}"],
					java_resources: [
						":foo{.public.api.txt}",
						":foo{.public.removed-api.txt}",
					],
				}
			`)
	})

	t.Run("api.txt", func(t *testing.T) {
		prepareForJavaTest.
			ExtendWithErrorHandler(android.FixtureExpectsAtLeastOneErrorMatchingPattern(`api.txt not available for api scope public`)).
			RunTestWithBp(t, bp+`
				java_library {
					name: "bar",
					srcs: ["a.java"],
					java_resources: [
						":foo{.public.api.txt}",
					],
				}
			`)
	})

	t.Run("removed-api.txt", func(t *testing.T) {
		prepareForJavaTest.
			ExtendWithErrorHandler(android.FixtureExpectsAtLeastOneErrorMatchingPattern(`removed-api.txt not available for api scope public`)).
			RunTestWithBp(t, bp+`
				java_library {
					name: "bar",
					srcs: ["a.java"],
					java_resources: [
						":foo{.public.removed-api.txt}",
					],
				}
			`)
	})
}

func TestJavaSdkLibrary_InvalidScopes(t *testing.T) {
	prepareForJavaTest.
		ExtendWithErrorHandler(android.FixtureExpectsAtLeastOneErrorMatchingPattern(`module "foo": enabled api scope "system" depends on disabled scope "public"`)).
		RunTestWithBp(t, `
			java_sdk_library {
				name: "foo",
				srcs: ["a.java", "b.java"],
				api_packages: ["foo"],
				// Explicitly disable public to test the check that ensures the set of enabled
				// scopes is consistent.
				public: {
					enabled: false,
				},
				system: {
					enabled: true,
				},
			}
		`)
}

func TestJavaSdkLibrary_SdkVersion_ForScope(t *testing.T) {
	android.GroupFixturePreparers(
		prepareForJavaTest,
		PrepareForTestWithJavaSdkLibraryFiles,
		FixtureWithLastReleaseApis("foo"),
	).RunTestWithBp(t, `
		java_sdk_library {
			name: "foo",
			srcs: ["a.java", "b.java"],
			api_packages: ["foo"],
			system: {
				enabled: true,
				sdk_version: "module_current",
			},
		}
		`)
}

func TestJavaSdkLibrary_ModuleLib(t *testing.T) {
	android.GroupFixturePreparers(
		prepareForJavaTest,
		PrepareForTestWithJavaSdkLibraryFiles,
		FixtureWithLastReleaseApis("foo"),
	).RunTestWithBp(t, `
		java_sdk_library {
			name: "foo",
			srcs: ["a.java", "b.java"],
			api_packages: ["foo"],
			system: {
				enabled: true,
			},
			module_lib: {
				enabled: true,
			},
		}
		`)
}

func TestJavaSdkLibrary_SystemServer(t *testing.T) {
	android.GroupFixturePreparers(
		prepareForJavaTest,
		PrepareForTestWithJavaSdkLibraryFiles,
		FixtureWithLastReleaseApis("foo"),
	).RunTestWithBp(t, `
		java_sdk_library {
			name: "foo",
			srcs: ["a.java", "b.java"],
			api_packages: ["foo"],
			system: {
				enabled: true,
			},
			system_server: {
				enabled: true,
			},
		}
		`)
}

func TestJavaSdkLibrary_MissingScope(t *testing.T) {
	prepareForJavaTest.
		ExtendWithErrorHandler(android.FixtureExpectsAtLeastOneErrorMatchingPattern(`requires api scope module-lib from foo but it only has \[\] available`)).
		RunTestWithBp(t, `
			java_sdk_library {
				name: "foo",
				srcs: ["a.java"],
				public: {
					enabled: false,
				},
			}

			java_library {
				name: "baz",
				srcs: ["a.java"],
				libs: ["foo"],
				sdk_version: "module_current",
			}
		`)
}

func TestJavaSdkLibrary_FallbackScope(t *testing.T) {
	android.GroupFixturePreparers(
		prepareForJavaTest,
		PrepareForTestWithJavaSdkLibraryFiles,
		FixtureWithLastReleaseApis("foo"),
	).RunTestWithBp(t, `
		java_sdk_library {
			name: "foo",
			srcs: ["a.java"],
			system: {
				enabled: true,
			},
		}

		java_library {
			name: "baz",
			srcs: ["a.java"],
			libs: ["foo"],
			// foo does not have module-lib scope so it should fallback to system
			sdk_version: "module_current",
		}
		`)
}

func TestJavaSdkLibrary_DefaultToStubs(t *testing.T) {
	result := android.GroupFixturePreparers(
		prepareForJavaTest,
		PrepareForTestWithJavaSdkLibraryFiles,
		FixtureWithLastReleaseApis("foo"),
	).RunTestWithBp(t, `
		java_sdk_library {
			name: "foo",
			srcs: ["a.java"],
			system: {
				enabled: true,
			},
			default_to_stubs: true,
		}

		java_library {
			name: "baz",
			srcs: ["a.java"],
			libs: ["foo"],
			// does not have sdk_version set, should fallback to module,
			// which will then fallback to system because the module scope
			// is not enabled.
		}
		`)
	// The baz library should depend on the system stubs jar.
	bazLibrary := result.ModuleForTests("baz", "android_common").Rule("javac")
	if expected, actual := `^-classpath .*:out/soong/[^:]*/turbine-combined/foo\.stubs.system\.jar$`, bazLibrary.Args["classpath"]; !regexp.MustCompile(expected).MatchString(actual) {
		t.Errorf("expected %q, found %#q", expected, actual)
	}
}

func TestJavaSdkLibraryImport(t *testing.T) {
	result := prepareForJavaTest.RunTestWithBp(t, `
		java_library {
			name: "foo",
			srcs: ["a.java"],
			libs: ["sdklib"],
			sdk_version: "current",
		}

		java_library {
			name: "foo.system",
			srcs: ["a.java"],
			libs: ["sdklib"],
			sdk_version: "system_current",
		}

		java_library {
			name: "foo.test",
			srcs: ["a.java"],
			libs: ["sdklib"],
			sdk_version: "test_current",
		}

		java_sdk_library_import {
			name: "sdklib",
			public: {
				jars: ["a.jar"],
			},
			system: {
				jars: ["b.jar"],
			},
			test: {
				jars: ["c.jar"],
				stub_srcs: ["c.java"],
			},
		}
		`)

	for _, scope := range []string{"", ".system", ".test"} {
		fooModule := result.ModuleForTests("foo"+scope, "android_common")
		javac := fooModule.Rule("javac")

		sdklibStubsJar := result.ModuleForTests("sdklib.stubs"+scope, "android_common").Rule("combineJar").Output
		android.AssertStringDoesContain(t, "foo classpath", javac.Args["classpath"], sdklibStubsJar.String())
	}

	CheckModuleDependencies(t, result.TestContext, "sdklib", "android_common", []string{
		`prebuilt_sdklib.stubs`,
		`prebuilt_sdklib.stubs.source.test`,
		`prebuilt_sdklib.stubs.system`,
		`prebuilt_sdklib.stubs.test`,
	})
}

func TestJavaSdkLibraryImport_WithSource(t *testing.T) {
	result := android.GroupFixturePreparers(
		prepareForJavaTest,
		PrepareForTestWithJavaSdkLibraryFiles,
		FixtureWithLastReleaseApis("sdklib"),
	).RunTestWithBp(t, `
		java_sdk_library {
			name: "sdklib",
			srcs: ["a.java"],
			sdk_version: "none",
			system_modules: "none",
			public: {
				enabled: true,
			},
		}

		java_sdk_library_import {
			name: "sdklib",
			public: {
				jars: ["a.jar"],
			},
		}
		`)

	CheckModuleDependencies(t, result.TestContext, "sdklib", "android_common", []string{
		`dex2oatd`,
		`prebuilt_sdklib`,
		`sdklib.impl`,
		`sdklib.stubs`,
		`sdklib.stubs.source`,
		`sdklib.xml`,
	})

	CheckModuleDependencies(t, result.TestContext, "prebuilt_sdklib", "android_common", []string{
		`prebuilt_sdklib.stubs`,
		`sdklib.impl`,
		// This should be prebuilt_sdklib.stubs but is set to sdklib.stubs because the
		// dependency is added after prebuilts may have been renamed and so has to use
		// the renamed name.
		`sdklib.xml`,
	})
}

func TestJavaSdkLibraryImport_Preferred(t *testing.T) {
	result := android.GroupFixturePreparers(
		prepareForJavaTest,
		PrepareForTestWithJavaSdkLibraryFiles,
		FixtureWithLastReleaseApis("sdklib"),
	).RunTestWithBp(t, `
		java_sdk_library {
			name: "sdklib",
			srcs: ["a.java"],
			sdk_version: "none",
			system_modules: "none",
			public: {
				enabled: true,
			},
		}

		java_sdk_library_import {
			name: "sdklib",
			prefer: true,
			public: {
				jars: ["a.jar"],
			},
		}
		`)

	CheckModuleDependencies(t, result.TestContext, "sdklib", "android_common", []string{
		`dex2oatd`,
		`prebuilt_sdklib`,
		`sdklib.impl`,
		`sdklib.stubs`,
		`sdklib.stubs.source`,
		`sdklib.xml`,
	})

	CheckModuleDependencies(t, result.TestContext, "prebuilt_sdklib", "android_common", []string{
		`prebuilt_sdklib.stubs`,
		`sdklib.impl`,
		`sdklib.xml`,
	})
}

func TestJavaSdkLibraryEnforce(t *testing.T) {
	partitionToBpOption := func(partition string) string {
		switch partition {
		case "system":
			return ""
		case "vendor":
			return "soc_specific: true,"
		case "product":
			return "product_specific: true,"
		default:
			panic("Invalid partition group name: " + partition)
		}
	}

	type testConfigInfo struct {
		libraryType                string
		fromPartition              string
		toPartition                string
		enforceVendorInterface     bool
		enforceProductInterface    bool
		enforceJavaSdkLibraryCheck bool
		allowList                  []string
	}

	createPreparer := func(info testConfigInfo) android.FixturePreparer {
		bpFileTemplate := `
			java_library {
				name: "foo",
				srcs: ["foo.java"],
				libs: ["bar"],
				sdk_version: "current",
				%s
			}

			%s {
				name: "bar",
				srcs: ["bar.java"],
				sdk_version: "current",
				%s
			}
		`

		bpFile := fmt.Sprintf(bpFileTemplate,
			partitionToBpOption(info.fromPartition),
			info.libraryType,
			partitionToBpOption(info.toPartition))

		return android.GroupFixturePreparers(
			PrepareForTestWithJavaSdkLibraryFiles,
			FixtureWithLastReleaseApis("bar"),
			android.FixtureWithRootAndroidBp(bpFile),
			android.FixtureModifyProductVariables(func(variables android.FixtureProductVariables) {
				variables.EnforceProductPartitionInterface = proptools.BoolPtr(info.enforceProductInterface)
				if info.enforceVendorInterface {
					variables.DeviceVndkVersion = proptools.StringPtr("current")
				}
				variables.EnforceInterPartitionJavaSdkLibrary = proptools.BoolPtr(info.enforceJavaSdkLibraryCheck)
				variables.InterPartitionJavaLibraryAllowList = info.allowList
			}),
		)
	}

	runTest := func(t *testing.T, info testConfigInfo, expectedErrorPattern string) {
		t.Run(fmt.Sprintf("%v", info), func(t *testing.T) {
			errorHandler := android.FixtureExpectsNoErrors
			if expectedErrorPattern != "" {
				errorHandler = android.FixtureExpectsAtLeastOneErrorMatchingPattern(expectedErrorPattern)
			}
			android.GroupFixturePreparers(
				prepareForJavaTest,
				createPreparer(info),
			).
				ExtendWithErrorHandler(errorHandler).
				RunTest(t)
		})
	}

	errorMessage := "is not allowed across the partitions"

	runTest(t, testConfigInfo{
		libraryType:                "java_library",
		fromPartition:              "product",
		toPartition:                "system",
		enforceVendorInterface:     true,
		enforceProductInterface:    true,
		enforceJavaSdkLibraryCheck: false,
	}, "")

	runTest(t, testConfigInfo{
		libraryType:                "java_library",
		fromPartition:              "product",
		toPartition:                "system",
		enforceVendorInterface:     true,
		enforceProductInterface:    false,
		enforceJavaSdkLibraryCheck: true,
	}, "")

	runTest(t, testConfigInfo{
		libraryType:                "java_library",
		fromPartition:              "product",
		toPartition:                "system",
		enforceVendorInterface:     true,
		enforceProductInterface:    true,
		enforceJavaSdkLibraryCheck: true,
	}, errorMessage)

	runTest(t, testConfigInfo{
		libraryType:                "java_library",
		fromPartition:              "vendor",
		toPartition:                "system",
		enforceVendorInterface:     true,
		enforceProductInterface:    true,
		enforceJavaSdkLibraryCheck: true,
	}, errorMessage)

	runTest(t, testConfigInfo{
		libraryType:                "java_library",
		fromPartition:              "vendor",
		toPartition:                "system",
		enforceVendorInterface:     true,
		enforceProductInterface:    true,
		enforceJavaSdkLibraryCheck: true,
		allowList:                  []string{"bar"},
	}, "")

	runTest(t, testConfigInfo{
		libraryType:                "java_library",
		fromPartition:              "vendor",
		toPartition:                "product",
		enforceVendorInterface:     true,
		enforceProductInterface:    true,
		enforceJavaSdkLibraryCheck: true,
	}, errorMessage)

	runTest(t, testConfigInfo{
		libraryType:                "java_sdk_library",
		fromPartition:              "product",
		toPartition:                "system",
		enforceVendorInterface:     true,
		enforceProductInterface:    true,
		enforceJavaSdkLibraryCheck: true,
	}, "")

	runTest(t, testConfigInfo{
		libraryType:                "java_sdk_library",
		fromPartition:              "vendor",
		toPartition:                "system",
		enforceVendorInterface:     true,
		enforceProductInterface:    true,
		enforceJavaSdkLibraryCheck: true,
	}, "")

	runTest(t, testConfigInfo{
		libraryType:                "java_sdk_library",
		fromPartition:              "vendor",
		toPartition:                "product",
		enforceVendorInterface:     true,
		enforceProductInterface:    true,
		enforceJavaSdkLibraryCheck: true,
	}, "")
}

func TestJavaSdkLibraryDist(t *testing.T) {
	result := android.GroupFixturePreparers(
		PrepareForTestWithJavaBuildComponents,
		PrepareForTestWithJavaDefaultModules,
		PrepareForTestWithJavaSdkLibraryFiles,
		FixtureWithLastReleaseApis(
			"sdklib_no_group",
			"sdklib_group_foo",
			"sdklib_owner_foo",
			"foo"),
	).RunTestWithBp(t, `
		java_sdk_library {
			name: "sdklib_no_group",
<<<<<<< HEAD
			unsafe_ignore_missing_latest_api: true,
=======
>>>>>>> 07b43812
			srcs: ["foo.java"],
		}

		java_sdk_library {
			name: "sdklib_group_foo",
			srcs: ["foo.java"],
			dist_group: "foo",
		}

		java_sdk_library {
			name: "sdklib_owner_foo",
			srcs: ["foo.java"],
			owner: "foo",
		}

		java_sdk_library {
			name: "sdklib_stem_foo",
			srcs: ["foo.java"],
			dist_stem: "foo",
		}
	`)

	type testCase struct {
		module   string
		distDir  string
		distStem string
	}
	testCases := []testCase{
		{
			module:   "sdklib_no_group",
			distDir:  "apistubs/unknown/public",
			distStem: "sdklib_no_group.jar",
		},
		{
			module:   "sdklib_group_foo",
			distDir:  "apistubs/foo/public",
			distStem: "sdklib_group_foo.jar",
		},
		{
			// Owner doesn't affect distDir after b/186723288.
			module:   "sdklib_owner_foo",
			distDir:  "apistubs/unknown/public",
			distStem: "sdklib_owner_foo.jar",
		},
		{
			module:   "sdklib_stem_foo",
			distDir:  "apistubs/unknown/public",
			distStem: "foo.jar",
		},
	}

	for _, tt := range testCases {
		t.Run(tt.module, func(t *testing.T) {
			m := result.ModuleForTests(tt.module+".stubs", "android_common").Module().(*Library)
			dists := m.Dists()
			if len(dists) != 1 {
				t.Fatalf("expected exactly 1 dist entry, got %d", len(dists))
			}
			if g, w := String(dists[0].Dir), tt.distDir; g != w {
				t.Errorf("expected dist dir %q, got %q", w, g)
			}
			if g, w := String(dists[0].Dest), tt.distStem; g != w {
				t.Errorf("expected dist stem %q, got %q", w, g)
			}
		})
	}
}<|MERGE_RESOLUTION|>--- conflicted
+++ resolved
@@ -852,10 +852,6 @@
 	).RunTestWithBp(t, `
 		java_sdk_library {
 			name: "sdklib_no_group",
-<<<<<<< HEAD
-			unsafe_ignore_missing_latest_api: true,
-=======
->>>>>>> 07b43812
 			srcs: ["foo.java"],
 		}
 
