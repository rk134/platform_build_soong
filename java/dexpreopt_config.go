--- conflicted
+++ resolved
@@ -49,12 +49,8 @@
 		return ctx.Config().Once(dexpreoptTestGlobalConfigKey, func() interface{} {
 			// Nope, return a config with preopting disabled
 			return globalConfigAndRaw{dexpreopt.GlobalConfig{
-<<<<<<< HEAD
-				DisablePreopt: true,
-=======
 				DisablePreopt:          true,
 				DisableGenerateProfile: true,
->>>>>>> 0d0e4bb4
 			}, nil}
 		})
 	}).(globalConfigAndRaw)
@@ -142,21 +138,9 @@
 
 		dir := android.PathForOutput(ctx, ctx.Config().DeviceName(), "dex_bootjars")
 		symbolsDir := android.PathForOutput(ctx, ctx.Config().DeviceName(), "dex_bootjars_unstripped")
-<<<<<<< HEAD
-		images := make(map[android.ArchType]android.OutputPath)
 		zip := dir.Join(ctx, "boot.zip")
 
 		targets := dexpreoptTargets(ctx)
-
-		for _, target := range targets {
-			images[target.Arch.ArchType] = dir.Join(ctx,
-				"system/framework", target.Arch.ArchType.String()).Join(ctx, "boot.art")
-		}
-=======
-		zip := dir.Join(ctx, "boot.zip")
-
-		targets := dexpreoptTargets(ctx)
->>>>>>> 0d0e4bb4
 
 		imageConfig := bootImageConfig{
 			name:         "boot",
@@ -165,11 +149,6 @@
 			dexPaths:     nonUpdatableBootDexPaths,
 			dir:          dir,
 			symbolsDir:   symbolsDir,
-<<<<<<< HEAD
-			images:       images,
-			targets:      targets,
-			zip:          zip,
-=======
 			images:       make(map[android.ArchType]android.OutputPath),
 			imagesDeps:   make(map[android.ArchType]android.Paths),
 			targets:      targets,
@@ -185,7 +164,6 @@
 				imagesDeps = append(imagesDeps, dep)
 			}
 			imageConfig.imagesDeps[target.Arch.ArchType] = imagesDeps
->>>>>>> 0d0e4bb4
 		}
 
 		return imageConfig
@@ -229,14 +207,6 @@
 		symbolsDir := android.PathForOutput(ctx, ctx.Config().DeviceName(), "dex_apexjars_unstripped")
 
 		targets := dexpreoptTargets(ctx)
-<<<<<<< HEAD
-
-		for _, target := range targets {
-			images[target.Arch.ArchType] = dir.Join(ctx,
-				"system/framework", target.Arch.ArchType.String(), "apex.art")
-		}
-=======
->>>>>>> 0d0e4bb4
 
 		imageConfig := bootImageConfig{
 			name:         "apex",
@@ -246,12 +216,8 @@
 			dir:          dir,
 			symbolsDir:   symbolsDir,
 			targets:      targets,
-<<<<<<< HEAD
-			images:       images,
-=======
 			images:       make(map[android.ArchType]android.OutputPath),
 			imagesDeps:   make(map[android.ArchType]android.Paths),
->>>>>>> 0d0e4bb4
 		}
 
 		for _, target := range targets {
