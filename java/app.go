--- conflicted
+++ resolved
@@ -1279,8 +1279,6 @@
 func (u *usesLibrary) verifyUsesLibrariesManifest(ctx android.ModuleContext, manifest android.Path) android.Path {
 	outputFile := android.PathForModuleOut(ctx, "manifest_check", "AndroidManifest.xml")
 	statusFile := dexpreopt.UsesLibrariesStatusFile(ctx)
-<<<<<<< HEAD
-=======
 
 	// Disable verify_uses_libraries check if dexpreopt is globally disabled. Without dexpreopt the
 	// check is not necessary, and although it is good to have, it is difficult to maintain on
@@ -1289,7 +1287,6 @@
 	if dexpreopt.GetGlobalConfig(ctx).DisablePreopt {
 		return manifest
 	}
->>>>>>> edc1fc38
 
 	rule := android.NewRuleBuilder(pctx, ctx)
 	cmd := rule.Command().BuiltTool("manifest_check").
@@ -1320,8 +1317,6 @@
 func (u *usesLibrary) verifyUsesLibrariesAPK(ctx android.ModuleContext, apk android.Path) android.Path {
 	outputFile := android.PathForModuleOut(ctx, "verify_uses_libraries", apk.Base())
 	statusFile := dexpreopt.UsesLibrariesStatusFile(ctx)
-<<<<<<< HEAD
-=======
 
 	// Disable verify_uses_libraries check if dexpreopt is globally disabled. Without dexpreopt the
 	// check is not necessary, and although it is good to have, it is difficult to maintain on
@@ -1330,7 +1325,6 @@
 	if dexpreopt.GetGlobalConfig(ctx).DisablePreopt {
 		return apk
 	}
->>>>>>> edc1fc38
 
 	rule := android.NewRuleBuilder(pctx, ctx)
 	aapt := ctx.Config().HostToolPath(ctx, "aapt")
