--- conflicted
+++ resolved
@@ -72,20 +72,6 @@
 }
 
 type aapt struct {
-<<<<<<< HEAD
-	aaptSrcJar            android.Path
-	exportPackage         android.Path
-	manifestPath          android.Path
-	proguardOptionsFile   android.Path
-	rroDirs               []rroDir
-	rTxt                  android.Path
-	extraAaptPackagesFile android.Path
-	noticeFile            android.OptionalPath
-	isLibrary             bool
-	uncompressedJNI       bool
-	useEmbeddedDex        bool
-	usesNonSdkApis        bool
-=======
 	aaptSrcJar              android.Path
 	exportPackage           android.Path
 	manifestPath            android.Path
@@ -95,12 +81,12 @@
 	rTxt                    android.Path
 	extraAaptPackagesFile   android.Path
 	mergedManifestFile      android.Path
+	noticeFile              android.OptionalPath
 	isLibrary               bool
 	useEmbeddedNativeLibs   bool
 	useEmbeddedDex          bool
 	usesNonSdkApis          bool
 	sdkLibraries            []string
->>>>>>> 140c6399
 
 	splitNames []string
 	splits     []split
