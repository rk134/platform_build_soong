// Copyright 2017 Google Inc. All rights reserved.
//
// Licensed under the Apache License, Version 2.0 (the "License");
// you may not use this file except in compliance with the License.
// You may obtain a copy of the License at
//
//     http://www.apache.org/licenses/LICENSE-2.0
//
// Unless required by applicable law or agreed to in writing, software
// distributed under the License is distributed on an "AS IS" BASIS,
// WITHOUT WARRANTIES OR CONDITIONS OF ANY KIND, either express or implied.
// See the License for the specific language governing permissions and
// limitations under the License.

package java

import (
	"io/ioutil"
	"os"
	"path/filepath"
	"strconv"
	"strings"
	"testing"

	"android/soong/android"
	"android/soong/cc"
	"android/soong/dexpreopt"
	"android/soong/genrule"
)

var buildDir string

func setUp() {
	var err error
	buildDir, err = ioutil.TempDir("", "soong_java_test")
	if err != nil {
		panic(err)
	}
}

func tearDown() {
	os.RemoveAll(buildDir)
}

func TestMain(m *testing.M) {
	run := func() int {
		setUp()
		defer tearDown()

		return m.Run()
	}

	os.Exit(run())
}

func testConfig(env map[string]string) android.Config {
	return TestConfig(buildDir, env)
}

func testContext(bp string, fs map[string][]byte) *android.TestContext {

	ctx := android.NewTestArchContext()
	ctx.RegisterModuleType("android_app", android.ModuleFactoryAdaptor(AndroidAppFactory))
	ctx.RegisterModuleType("android_app_certificate", android.ModuleFactoryAdaptor(AndroidAppCertificateFactory))
	ctx.RegisterModuleType("android_app_import", android.ModuleFactoryAdaptor(AndroidAppImportFactory))
	ctx.RegisterModuleType("android_library", android.ModuleFactoryAdaptor(AndroidLibraryFactory))
	ctx.RegisterModuleType("android_test", android.ModuleFactoryAdaptor(AndroidTestFactory))
	ctx.RegisterModuleType("android_test_helper_app", android.ModuleFactoryAdaptor(AndroidTestHelperAppFactory))
	ctx.RegisterModuleType("java_binary", android.ModuleFactoryAdaptor(BinaryFactory))
	ctx.RegisterModuleType("java_binary_host", android.ModuleFactoryAdaptor(BinaryHostFactory))
	ctx.RegisterModuleType("java_device_for_host", android.ModuleFactoryAdaptor(DeviceForHostFactory))
	ctx.RegisterModuleType("java_host_for_device", android.ModuleFactoryAdaptor(HostForDeviceFactory))
	ctx.RegisterModuleType("java_library", android.ModuleFactoryAdaptor(LibraryFactory))
	ctx.RegisterModuleType("java_library_host", android.ModuleFactoryAdaptor(LibraryHostFactory))
	ctx.RegisterModuleType("java_test", android.ModuleFactoryAdaptor(TestFactory))
	ctx.RegisterModuleType("java_import", android.ModuleFactoryAdaptor(ImportFactory))
	ctx.RegisterModuleType("java_import_host", android.ModuleFactoryAdaptor(ImportFactoryHost))
	ctx.RegisterModuleType("java_defaults", android.ModuleFactoryAdaptor(defaultsFactory))
	ctx.RegisterModuleType("java_system_modules", android.ModuleFactoryAdaptor(SystemModulesFactory))
	ctx.RegisterModuleType("java_genrule", android.ModuleFactoryAdaptor(genRuleFactory))
	ctx.RegisterModuleType("java_plugin", android.ModuleFactoryAdaptor(PluginFactory))
	ctx.RegisterModuleType("dex_import", android.ModuleFactoryAdaptor(DexImportFactory))
	ctx.RegisterModuleType("filegroup", android.ModuleFactoryAdaptor(android.FileGroupFactory))
	ctx.RegisterModuleType("genrule", android.ModuleFactoryAdaptor(genrule.GenRuleFactory))
	ctx.RegisterModuleType("droiddoc", android.ModuleFactoryAdaptor(DroiddocFactory))
	ctx.RegisterModuleType("droiddoc_host", android.ModuleFactoryAdaptor(DroiddocHostFactory))
	ctx.RegisterModuleType("droiddoc_template", android.ModuleFactoryAdaptor(ExportedDroiddocDirFactory))
	ctx.RegisterModuleType("java_sdk_library", android.ModuleFactoryAdaptor(SdkLibraryFactory))
	ctx.RegisterModuleType("java_sdk_library_import", android.ModuleFactoryAdaptor(sdkLibraryImportFactory))
	ctx.RegisterModuleType("override_android_app", android.ModuleFactoryAdaptor(OverrideAndroidAppModuleFactory))
	ctx.RegisterModuleType("prebuilt_apis", android.ModuleFactoryAdaptor(PrebuiltApisFactory))
	ctx.PreArchMutators(android.RegisterPrebuiltsPreArchMutators)
	ctx.PreArchMutators(android.RegisterPrebuiltsPostDepsMutators)
	ctx.PreArchMutators(android.RegisterDefaultsPreArchMutators)
	ctx.PreArchMutators(func(ctx android.RegisterMutatorsContext) {
		ctx.TopDown("prebuilt_apis", PrebuiltApisMutator).Parallel()
	})
	ctx.PostDepsMutators(android.RegisterOverridePostDepsMutators)
	ctx.RegisterPreSingletonType("overlay", android.SingletonFactoryAdaptor(OverlaySingletonFactory))
	ctx.RegisterPreSingletonType("sdk_versions", android.SingletonFactoryAdaptor(sdkPreSingletonFactory))

	// Register module types and mutators from cc needed for JNI testing
	ctx.RegisterModuleType("cc_library", android.ModuleFactoryAdaptor(cc.LibraryFactory))
	ctx.RegisterModuleType("cc_object", android.ModuleFactoryAdaptor(cc.ObjectFactory))
	ctx.RegisterModuleType("toolchain_library", android.ModuleFactoryAdaptor(cc.ToolchainLibraryFactory))
	ctx.RegisterModuleType("llndk_library", android.ModuleFactoryAdaptor(cc.LlndkLibraryFactory))
	ctx.RegisterModuleType("ndk_prebuilt_shared_stl", android.ModuleFactoryAdaptor(cc.NdkPrebuiltSharedStlFactory))
	ctx.PreDepsMutators(func(ctx android.RegisterMutatorsContext) {
		ctx.BottomUp("link", cc.LinkageMutator).Parallel()
		ctx.BottomUp("begin", cc.BeginMutator).Parallel()
	})

	bp += GatherRequiredDepsForTest()

	mockFS := map[string][]byte{
		"Android.bp":             []byte(bp),
		"a.java":                 nil,
		"b.java":                 nil,
		"c.java":                 nil,
		"b.kt":                   nil,
		"a.jar":                  nil,
		"b.jar":                  nil,
		"APP_NOTICE":             nil,
		"GENRULE_NOTICE":         nil,
		"LIB_NOTICE":             nil,
		"TOOL_NOTICE":            nil,
		"java-res/a/a":           nil,
		"java-res/b/b":           nil,
		"java-res2/a":            nil,
		"java-fg/a.java":         nil,
		"java-fg/b.java":         nil,
		"java-fg/c.java":         nil,
		"api/current.txt":        nil,
		"api/removed.txt":        nil,
		"api/system-current.txt": nil,
		"api/system-removed.txt": nil,
		"api/test-current.txt":   nil,
		"api/test-removed.txt":   nil,
		"framework/aidl/a.aidl":  nil,

		"prebuilts/ndk/current/sources/cxx-stl/llvm-libc++/libs/arm64-v8a/libc++_shared.so": nil,

		"prebuilts/sdk/14/public/android.jar":         nil,
		"prebuilts/sdk/14/public/framework.aidl":      nil,
		"prebuilts/sdk/14/system/android.jar":         nil,
		"prebuilts/sdk/17/public/android.jar":         nil,
		"prebuilts/sdk/17/public/framework.aidl":      nil,
		"prebuilts/sdk/17/system/android.jar":         nil,
		"prebuilts/sdk/25/public/android.jar":         nil,
		"prebuilts/sdk/25/public/framework.aidl":      nil,
		"prebuilts/sdk/25/system/android.jar":         nil,
		"prebuilts/sdk/current/core/android.jar":      nil,
		"prebuilts/sdk/current/public/android.jar":    nil,
		"prebuilts/sdk/current/public/framework.aidl": nil,
		"prebuilts/sdk/current/public/core.jar":       nil,
		"prebuilts/sdk/current/system/android.jar":    nil,
		"prebuilts/sdk/current/test/android.jar":      nil,
		"prebuilts/sdk/28/public/api/foo.txt":         nil,
		"prebuilts/sdk/28/system/api/foo.txt":         nil,
		"prebuilts/sdk/28/test/api/foo.txt":           nil,
		"prebuilts/sdk/28/public/api/foo-removed.txt": nil,
		"prebuilts/sdk/28/system/api/foo-removed.txt": nil,
		"prebuilts/sdk/28/test/api/foo-removed.txt":   nil,
		"prebuilts/sdk/28/public/api/bar.txt":         nil,
		"prebuilts/sdk/28/system/api/bar.txt":         nil,
		"prebuilts/sdk/28/test/api/bar.txt":           nil,
		"prebuilts/sdk/28/public/api/bar-removed.txt": nil,
		"prebuilts/sdk/28/system/api/bar-removed.txt": nil,
		"prebuilts/sdk/28/test/api/bar-removed.txt":   nil,
		"prebuilts/sdk/tools/core-lambda-stubs.jar":   nil,
		"prebuilts/sdk/Android.bp":                    []byte(`prebuilt_apis { name: "sdk", api_dirs: ["14", "28", "current"],}`),

		"prebuilts/apk/app.apk":        nil,
<<<<<<< HEAD
=======
		"prebuilts/apk/app_arm.apk":    nil,
		"prebuilts/apk/app_arm64.apk":  nil,
>>>>>>> 0d0e4bb4
		"prebuilts/apk/app_xhdpi.apk":  nil,
		"prebuilts/apk/app_xxhdpi.apk": nil,

		// For framework-res, which is an implicit dependency for framework
		"AndroidManifest.xml":                        nil,
		"build/make/target/product/security/testkey": nil,

		"build/soong/scripts/jar-wrapper.sh": nil,

		"build/make/core/verify_uses_libraries.sh": nil,

		"build/make/core/proguard.flags":             nil,
		"build/make/core/proguard_basic_keeps.flags": nil,

		"jdk8/jre/lib/jce.jar": nil,
		"jdk8/jre/lib/rt.jar":  nil,
		"jdk8/lib/tools.jar":   nil,

		"bar-doc/a.java":                 nil,
		"bar-doc/b.java":                 nil,
		"bar-doc/IFoo.aidl":              nil,
		"bar-doc/IBar.aidl":              nil,
		"bar-doc/known_oj_tags.txt":      nil,
		"external/doclava/templates-sdk": nil,

		"cert/new_cert.x509.pem": nil,
		"cert/new_cert.pk8":      nil,
	}

	for k, v := range fs {
		mockFS[k] = v
	}

	ctx.MockFileSystem(mockFS)

	return ctx
}

func run(t *testing.T, ctx *android.TestContext, config android.Config) {
	t.Helper()

	pathCtx := android.PathContextForTesting(config, nil)
	setDexpreoptTestGlobalConfig(config, dexpreopt.GlobalConfigForTests(pathCtx))

	ctx.Register()
	_, errs := ctx.ParseBlueprintsFiles("Android.bp")
	android.FailIfErrored(t, errs)
	_, errs = ctx.PrepareBuildActions(config)
	android.FailIfErrored(t, errs)
}

func testJavaError(t *testing.T, pattern string, bp string) {
	t.Helper()
	config := testConfig(nil)
	ctx := testContext(bp, nil)

	pathCtx := android.PathContextForTesting(config, nil)
	setDexpreoptTestGlobalConfig(config, dexpreopt.GlobalConfigForTests(pathCtx))

	ctx.Register()
	_, errs := ctx.ParseBlueprintsFiles("Android.bp")
	if len(errs) > 0 {
		android.FailIfNoMatchingErrors(t, pattern, errs)
		return
	}
	_, errs = ctx.PrepareBuildActions(config)
	if len(errs) > 0 {
		android.FailIfNoMatchingErrors(t, pattern, errs)
		return
	}

	t.Fatalf("missing expected error %q (0 errors are returned)", pattern)
}

func testJava(t *testing.T, bp string) (*android.TestContext, android.Config) {
	t.Helper()
	config := testConfig(nil)
	ctx := testContext(bp, nil)
	run(t, ctx, config)

	return ctx, config
}

func moduleToPath(name string) string {
	switch {
	case name == `""`:
		return name
	case strings.HasSuffix(name, ".jar"):
		return name
	default:
		return filepath.Join(buildDir, ".intermediates", name, "android_common", "turbine-combined", name+".jar")
	}
}

func TestSimple(t *testing.T) {
	ctx, _ := testJava(t, `
		java_library {
			name: "foo",
			srcs: ["a.java"],
			libs: ["bar"],
			static_libs: ["baz"],
		}

		java_library {
			name: "bar",
			srcs: ["b.java"],
		}

		java_library {
			name: "baz",
			srcs: ["c.java"],
		}
	`)

	javac := ctx.ModuleForTests("foo", "android_common").Rule("javac")
	combineJar := ctx.ModuleForTests("foo", "android_common").Description("for javac")

	if len(javac.Inputs) != 1 || javac.Inputs[0].String() != "a.java" {
		t.Errorf(`foo inputs %v != ["a.java"]`, javac.Inputs)
	}

	baz := ctx.ModuleForTests("baz", "android_common").Rule("javac").Output.String()
	barTurbine := filepath.Join(buildDir, ".intermediates", "bar", "android_common", "turbine-combined", "bar.jar")
	bazTurbine := filepath.Join(buildDir, ".intermediates", "baz", "android_common", "turbine-combined", "baz.jar")

	if !strings.Contains(javac.Args["classpath"], barTurbine) {
		t.Errorf("foo classpath %v does not contain %q", javac.Args["classpath"], barTurbine)
	}

	if !strings.Contains(javac.Args["classpath"], bazTurbine) {
		t.Errorf("foo classpath %v does not contain %q", javac.Args["classpath"], bazTurbine)
	}

	if len(combineJar.Inputs) != 2 || combineJar.Inputs[1].String() != baz {
		t.Errorf("foo combineJar inputs %v does not contain %q", combineJar.Inputs, baz)
	}
}

func TestSdkVersion(t *testing.T) {
	ctx, _ := testJava(t, `
		java_library {
			name: "foo",
			srcs: ["a.java"],
			vendor: true,
		}

		java_library {
			name: "bar",
			srcs: ["b.java"],
		}
	`)

	foo := ctx.ModuleForTests("foo", "android_common").Module().(*Library)
	bar := ctx.ModuleForTests("bar", "android_common").Module().(*Library)

	if foo.sdkVersion() != "system_current" {
		t.Errorf("If sdk version of vendor module is empty, it must change to system_current.")
	}

	if bar.sdkVersion() != "" {
		t.Errorf("If sdk version of non-vendor module is empty, it keeps empty.")
	}
}

func TestArchSpecific(t *testing.T) {
	ctx, _ := testJava(t, `
		java_library {
			name: "foo",
			srcs: ["a.java"],
			target: {
				android: {
					srcs: ["b.java"],
				},
			},
		}
	`)

	javac := ctx.ModuleForTests("foo", "android_common").Rule("javac")
	if len(javac.Inputs) != 2 || javac.Inputs[0].String() != "a.java" || javac.Inputs[1].String() != "b.java" {
		t.Errorf(`foo inputs %v != ["a.java", "b.java"]`, javac.Inputs)
	}
}

func TestBinary(t *testing.T) {
	ctx, _ := testJava(t, `
		java_library_host {
			name: "foo",
			srcs: ["a.java"],
		}

		java_binary_host {
			name: "bar",
			srcs: ["b.java"],
			static_libs: ["foo"],
		}
	`)

	buildOS := android.BuildOs.String()

	bar := ctx.ModuleForTests("bar", buildOS+"_common")
	barJar := bar.Output("bar.jar").Output.String()
	barWrapper := ctx.ModuleForTests("bar", buildOS+"_x86_64")
	barWrapperDeps := barWrapper.Output("bar").Implicits.Strings()

	// Test that the install binary wrapper depends on the installed jar file
	if len(barWrapperDeps) != 1 || barWrapperDeps[0] != barJar {
		t.Errorf("expected binary wrapper implicits [%q], got %v",
			barJar, barWrapperDeps)
	}

}

func TestPrebuilts(t *testing.T) {
	ctx, _ := testJava(t, `
		java_library {
			name: "foo",
			srcs: ["a.java"],
			libs: ["bar", "sdklib"],
			static_libs: ["baz"],
		}

		java_import {
			name: "bar",
			jars: ["a.jar"],
		}

		java_import {
			name: "baz",
			jars: ["b.jar"],
		}

		dex_import {
			name: "qux",
			jars: ["b.jar"],
		}

		java_sdk_library_import {
			name: "sdklib",
			jars: ["b.jar"],
		}
		`)

	javac := ctx.ModuleForTests("foo", "android_common").Rule("javac")
	combineJar := ctx.ModuleForTests("foo", "android_common").Description("for javac")
	barJar := ctx.ModuleForTests("bar", "android_common").Rule("combineJar").Output
	bazJar := ctx.ModuleForTests("baz", "android_common").Rule("combineJar").Output
	sdklibStubsJar := ctx.ModuleForTests("sdklib.stubs", "android_common").Rule("combineJar").Output

	if !strings.Contains(javac.Args["classpath"], barJar.String()) {
		t.Errorf("foo classpath %v does not contain %q", javac.Args["classpath"], barJar.String())
	}

	if !strings.Contains(javac.Args["classpath"], sdklibStubsJar.String()) {
		t.Errorf("foo classpath %v does not contain %q", javac.Args["classpath"], sdklibStubsJar.String())
	}

	if len(combineJar.Inputs) != 2 || combineJar.Inputs[1].String() != bazJar.String() {
		t.Errorf("foo combineJar inputs %v does not contain %q", combineJar.Inputs, bazJar.String())
	}

	ctx.ModuleForTests("qux", "android_common").Rule("Cp")
}

func TestDefaults(t *testing.T) {
	ctx, _ := testJava(t, `
		java_defaults {
			name: "defaults",
			srcs: ["a.java"],
			libs: ["bar"],
			static_libs: ["baz"],
			optimize: {enabled: false},
		}

		java_library {
			name: "foo",
			defaults: ["defaults"],
		}

		java_library {
			name: "bar",
			srcs: ["b.java"],
		}

		java_library {
			name: "baz",
			srcs: ["c.java"],
		}

		android_test {
			name: "atestOptimize",
			defaults: ["defaults"],
			optimize: {enabled: true},
		}

		android_test {
			name: "atestNoOptimize",
			defaults: ["defaults"],
		}

		android_test {
			name: "atestDefault",
			srcs: ["a.java"],
		}
		`)

	javac := ctx.ModuleForTests("foo", "android_common").Rule("javac")
	combineJar := ctx.ModuleForTests("foo", "android_common").Description("for javac")

	if len(javac.Inputs) != 1 || javac.Inputs[0].String() != "a.java" {
		t.Errorf(`foo inputs %v != ["a.java"]`, javac.Inputs)
	}

	barTurbine := filepath.Join(buildDir, ".intermediates", "bar", "android_common", "turbine-combined", "bar.jar")
	if !strings.Contains(javac.Args["classpath"], barTurbine) {
		t.Errorf("foo classpath %v does not contain %q", javac.Args["classpath"], barTurbine)
	}

	baz := ctx.ModuleForTests("baz", "android_common").Rule("javac").Output.String()
	if len(combineJar.Inputs) != 2 || combineJar.Inputs[1].String() != baz {
		t.Errorf("foo combineJar inputs %v does not contain %q", combineJar.Inputs, baz)
	}

	atestOptimize := ctx.ModuleForTests("atestOptimize", "android_common").MaybeRule("r8")
	if atestOptimize.Output == nil {
		t.Errorf("atestOptimize should optimize APK")
	}

	atestNoOptimize := ctx.ModuleForTests("atestNoOptimize", "android_common").MaybeRule("d8")
	if atestNoOptimize.Output == nil {
		t.Errorf("atestNoOptimize should not optimize APK")
	}

	atestDefault := ctx.ModuleForTests("atestDefault", "android_common").MaybeRule("r8")
	if atestDefault.Output == nil {
		t.Errorf("atestDefault should optimize APK")
	}
}

func TestResources(t *testing.T) {
	var table = []struct {
		name  string
		prop  string
		extra string
		args  string
	}{
		{
			// Test that a module with java_resource_dirs includes the files
			name: "resource dirs",
			prop: `java_resource_dirs: ["java-res"]`,
			args: "-C java-res -f java-res/a/a -f java-res/b/b",
		},
		{
			// Test that a module with java_resources includes the files
			name: "resource files",
			prop: `java_resources: ["java-res/a/a", "java-res/b/b"]`,
			args: "-C . -f java-res/a/a -f java-res/b/b",
		},
		{
			// Test that a module with a filegroup in java_resources includes the files with the
			// path prefix
			name: "resource filegroup",
			prop: `java_resources: [":foo-res"]`,
			extra: `
				filegroup {
					name: "foo-res",
					path: "java-res",
					srcs: ["java-res/a/a", "java-res/b/b"],
				}`,
			args: "-C java-res -f java-res/a/a -f java-res/b/b",
		},
		{
			// Test that a module with wildcards in java_resource_dirs has the correct path prefixes
			name: "wildcard dirs",
			prop: `java_resource_dirs: ["java-res/*"]`,
			args: "-C java-res/a -f java-res/a/a -C java-res/b -f java-res/b/b",
		},
		{
			// Test that a module exclude_java_resource_dirs excludes the files
			name: "wildcard dirs",
			prop: `java_resource_dirs: ["java-res/*"], exclude_java_resource_dirs: ["java-res/b"]`,
			args: "-C java-res/a -f java-res/a/a",
		},
		{
			// Test wildcards in java_resources
			name: "wildcard files",
			prop: `java_resources: ["java-res/**/*"]`,
			args: "-C . -f java-res/a/a -f java-res/b/b",
		},
		{
			// Test exclude_java_resources with java_resources
			name: "wildcard files with exclude",
			prop: `java_resources: ["java-res/**/*"], exclude_java_resources: ["java-res/b/*"]`,
			args: "-C . -f java-res/a/a",
		},
		{
			// Test exclude_java_resources with java_resource_dirs
			name: "resource dirs with exclude files",
			prop: `java_resource_dirs: ["java-res"], exclude_java_resources: ["java-res/b/b"]`,
			args: "-C java-res -f java-res/a/a",
		},
		{
			// Test exclude_java_resource_dirs with java_resource_dirs
			name: "resource dirs with exclude files",
			prop: `java_resource_dirs: ["java-res", "java-res2"], exclude_java_resource_dirs: ["java-res2"]`,
			args: "-C java-res -f java-res/a/a -f java-res/b/b",
		},
	}

	for _, test := range table {
		t.Run(test.name, func(t *testing.T) {
			ctx, _ := testJava(t, `
				java_library {
					name: "foo",
					srcs: [
						"a.java",
						"b.java",
						"c.java",
					],
					`+test.prop+`,
				}
			`+test.extra)

			foo := ctx.ModuleForTests("foo", "android_common").Output("withres/foo.jar")
			fooRes := ctx.ModuleForTests("foo", "android_common").Output("res/foo.jar")

			if !inList(fooRes.Output.String(), foo.Inputs.Strings()) {
				t.Errorf("foo combined jars %v does not contain %q",
					foo.Inputs.Strings(), fooRes.Output.String())
			}

			if fooRes.Args["jarArgs"] != test.args {
				t.Errorf("foo resource jar args %q is not %q",
					fooRes.Args["jarArgs"], test.args)
			}
		})
	}
}

func TestIncludeSrcs(t *testing.T) {
<<<<<<< HEAD
	ctx := testJava(t, `
=======
	ctx, _ := testJava(t, `
>>>>>>> 0d0e4bb4
		java_library {
			name: "foo",
			srcs: [
				"a.java",
				"b.java",
				"c.java",
			],
			include_srcs: true,
		}

		java_library {
			name: "bar",
			srcs: [
				"a.java",
				"b.java",
				"c.java",
			],
			java_resource_dirs: ["java-res"],
			include_srcs: true,
		}
	`)

	// Test a library with include_srcs: true
	foo := ctx.ModuleForTests("foo", "android_common").Output("withres/foo.jar")
	fooSrcJar := ctx.ModuleForTests("foo", "android_common").Output("foo.srcjar")

	if g, w := fooSrcJar.Output.String(), foo.Inputs.Strings(); !inList(g, w) {
		t.Errorf("foo combined jars %v does not contain %q", w, g)
	}

	if g, w := fooSrcJar.Args["jarArgs"], "-C . -f a.java -f b.java -f c.java"; g != w {
		t.Errorf("foo source jar args %q is not %q", w, g)
	}

	// Test a library with include_srcs: true and resources
	bar := ctx.ModuleForTests("bar", "android_common").Output("withres/bar.jar")
	barResCombined := ctx.ModuleForTests("bar", "android_common").Output("res-combined/bar.jar")
	barRes := ctx.ModuleForTests("bar", "android_common").Output("res/bar.jar")
	barSrcJar := ctx.ModuleForTests("bar", "android_common").Output("bar.srcjar")

	if g, w := barSrcJar.Output.String(), barResCombined.Inputs.Strings(); !inList(g, w) {
		t.Errorf("bar combined resource jars %v does not contain %q", w, g)
	}

	if g, w := barRes.Output.String(), barResCombined.Inputs.Strings(); !inList(g, w) {
		t.Errorf("bar combined resource jars %v does not contain %q", w, g)
	}

	if g, w := barResCombined.Output.String(), bar.Inputs.Strings(); !inList(g, w) {
		t.Errorf("bar combined jars %v does not contain %q", w, g)
	}

	if g, w := barSrcJar.Args["jarArgs"], "-C . -f a.java -f b.java -f c.java"; g != w {
		t.Errorf("bar source jar args %q is not %q", w, g)
	}

	if g, w := barRes.Args["jarArgs"], "-C java-res -f java-res/a/a -f java-res/b/b"; g != w {
		t.Errorf("bar resource jar args %q is not %q", w, g)
	}
}

func TestGeneratedSources(t *testing.T) {
	ctx, _ := testJava(t, `
		java_library {
			name: "foo",
			srcs: [
				"a*.java",
				":gen",
				"b*.java",
			],
		}

		genrule {
			name: "gen",
			tool_files: ["java-res/a"],
			out: ["gen.java"],
		}
	`)

	javac := ctx.ModuleForTests("foo", "android_common").Rule("javac")
	genrule := ctx.ModuleForTests("gen", "").Rule("generator")

	if filepath.Base(genrule.Output.String()) != "gen.java" {
		t.Fatalf(`gen output file %v is not ".../gen.java"`, genrule.Output.String())
	}

	if len(javac.Inputs) != 3 ||
		javac.Inputs[0].String() != "a.java" ||
		javac.Inputs[1].String() != genrule.Output.String() ||
		javac.Inputs[2].String() != "b.java" {
		t.Errorf(`foo inputs %v != ["a.java", ".../gen.java", "b.java"]`, javac.Inputs)
	}
}

func TestTurbine(t *testing.T) {
	ctx, _ := testJava(t, `
		java_library {
			name: "foo",
			srcs: ["a.java"],
			sdk_version: "14",
		}

		java_library {
			name: "bar",
			srcs: ["b.java"],
			static_libs: ["foo"],
			sdk_version: "14",
		}

		java_library {
			name: "baz",
			srcs: ["c.java"],
			libs: ["bar"],
			sdk_version: "14",
		}
		`)

	fooTurbine := ctx.ModuleForTests("foo", "android_common").Rule("turbine")
	barTurbine := ctx.ModuleForTests("bar", "android_common").Rule("turbine")
	barJavac := ctx.ModuleForTests("bar", "android_common").Rule("javac")
	barTurbineCombined := ctx.ModuleForTests("bar", "android_common").Description("for turbine")
	bazJavac := ctx.ModuleForTests("baz", "android_common").Rule("javac")

	if len(fooTurbine.Inputs) != 1 || fooTurbine.Inputs[0].String() != "a.java" {
		t.Errorf(`foo inputs %v != ["a.java"]`, fooTurbine.Inputs)
	}

	fooHeaderJar := filepath.Join(buildDir, ".intermediates", "foo", "android_common", "turbine-combined", "foo.jar")
	if !strings.Contains(barTurbine.Args["classpath"], fooHeaderJar) {
		t.Errorf("bar turbine classpath %v does not contain %q", barTurbine.Args["classpath"], fooHeaderJar)
	}
	if !strings.Contains(barJavac.Args["classpath"], fooHeaderJar) {
		t.Errorf("bar javac classpath %v does not contain %q", barJavac.Args["classpath"], fooHeaderJar)
	}
	if len(barTurbineCombined.Inputs) != 2 || barTurbineCombined.Inputs[1].String() != fooHeaderJar {
		t.Errorf("bar turbine combineJar inputs %v does not contain %q", barTurbineCombined.Inputs, fooHeaderJar)
	}
	if !strings.Contains(bazJavac.Args["classpath"], "prebuilts/sdk/14/public/android.jar") {
		t.Errorf("baz javac classpath %v does not contain %q", bazJavac.Args["classpath"],
			"prebuilts/sdk/14/public/android.jar")
	}
}

func TestSharding(t *testing.T) {
	ctx, _ := testJava(t, `
		java_library {
			name: "bar",
			srcs: ["a.java","b.java","c.java"],
			javac_shard_size: 1
		}
		`)

	barHeaderJar := filepath.Join(buildDir, ".intermediates", "bar", "android_common", "turbine-combined", "bar.jar")
	for i := 0; i < 3; i++ {
		barJavac := ctx.ModuleForTests("bar", "android_common").Description("javac" + strconv.Itoa(i))
		if !strings.Contains(barJavac.Args["classpath"], barHeaderJar) {
			t.Errorf("bar javac classpath %v does not contain %q", barJavac.Args["classpath"], barHeaderJar)
		}
	}
}

func TestDroiddoc(t *testing.T) {
	ctx, _ := testJava(t, `
		droiddoc_template {
		    name: "droiddoc-templates-sdk",
		    path: ".",
		}
		filegroup {
		    name: "bar-doc-aidl-srcs",
		    srcs: ["bar-doc/IBar.aidl"],
		    path: "bar-doc",
		}
		droiddoc {
		    name: "bar-doc",
		    srcs: [
		        "bar-doc/*.java",
		        "bar-doc/IFoo.aidl",
		        ":bar-doc-aidl-srcs",
		    ],
		    exclude_srcs: [
		        "bar-doc/b.java"
		    ],
		    custom_template: "droiddoc-templates-sdk",
		    hdf: [
		        "android.whichdoc offline",
		    ],
		    knowntags: [
		        "bar-doc/known_oj_tags.txt",
		    ],
		    proofread_file: "libcore-proofread.txt",
		    todo_file: "libcore-docs-todo.html",
		    args: "-offlinemode -title \"libcore\"",
		}
		`)

	inputs := ctx.ModuleForTests("bar-doc", "android_common").Rule("javadoc").Inputs
	var javaSrcs []string
	for _, i := range inputs {
		javaSrcs = append(javaSrcs, i.Base())
	}
	if len(javaSrcs) != 3 || javaSrcs[0] != "a.java" || javaSrcs[1] != "IFoo.java" || javaSrcs[2] != "IBar.java" {
		t.Errorf("inputs of bar-doc must be []string{\"a.java\", \"IFoo.java\", \"IBar.java\", but was %#v.", javaSrcs)
	}

	aidlRule := ctx.ModuleForTests("bar-doc", "android_common").Output(inputs[2].String())
	aidlFlags := aidlRule.Args["aidlFlags"]
	if !strings.Contains(aidlFlags, "-Ibar-doc") {
		t.Errorf("aidl flags for IBar.aidl should contain \"-Ibar-doc\", but was %q", aidlFlags)
	}
}

func TestJarGenrules(t *testing.T) {
	ctx, _ := testJava(t, `
		java_library {
			name: "foo",
			srcs: ["a.java"],
		}

		java_genrule {
			name: "jargen",
			tool_files: ["b.java"],
			cmd: "$(location b.java) $(in) $(out)",
			out: ["jargen.jar"],
			srcs: [":foo"],
		}

		java_library {
			name: "bar",
			static_libs: ["jargen"],
			srcs: ["c.java"],
		}

		java_library {
			name: "baz",
			libs: ["jargen"],
			srcs: ["c.java"],
		}
	`)

	foo := ctx.ModuleForTests("foo", "android_common").Output("javac/foo.jar")
	jargen := ctx.ModuleForTests("jargen", "android_common").Output("jargen.jar")
	bar := ctx.ModuleForTests("bar", "android_common").Output("javac/bar.jar")
	baz := ctx.ModuleForTests("baz", "android_common").Output("javac/baz.jar")
	barCombined := ctx.ModuleForTests("bar", "android_common").Output("combined/bar.jar")

	if len(jargen.Inputs) != 1 || jargen.Inputs[0].String() != foo.Output.String() {
		t.Errorf("expected jargen inputs [%q], got %q", foo.Output.String(), jargen.Inputs.Strings())
	}

	if !strings.Contains(bar.Args["classpath"], jargen.Output.String()) {
		t.Errorf("bar classpath %v does not contain %q", bar.Args["classpath"], jargen.Output.String())
	}

	if !strings.Contains(baz.Args["classpath"], jargen.Output.String()) {
		t.Errorf("baz classpath %v does not contain %q", baz.Args["classpath"], jargen.Output.String())
	}

	if len(barCombined.Inputs) != 2 ||
		barCombined.Inputs[0].String() != bar.Output.String() ||
		barCombined.Inputs[1].String() != jargen.Output.String() {
		t.Errorf("bar combined jar inputs %v is not [%q, %q]",
			barCombined.Inputs.Strings(), bar.Output.String(), jargen.Output.String())
	}
}

func TestExcludeFileGroupInSrcs(t *testing.T) {
	ctx, _ := testJava(t, `
		java_library {
			name: "foo",
			srcs: ["a.java", ":foo-srcs"],
			exclude_srcs: ["a.java", ":foo-excludes"],
		}

		filegroup {
			name: "foo-srcs",
			srcs: ["java-fg/a.java", "java-fg/b.java", "java-fg/c.java"],
		}

		filegroup {
			name: "foo-excludes",
			srcs: ["java-fg/a.java", "java-fg/b.java"],
		}
	`)

	javac := ctx.ModuleForTests("foo", "android_common").Rule("javac")

	if len(javac.Inputs) != 1 || javac.Inputs[0].String() != "java-fg/c.java" {
		t.Errorf(`foo inputs %v != ["java-fg/c.java"]`, javac.Inputs)
	}
}

func TestJavaLibrary(t *testing.T) {
	config := testConfig(nil)
	ctx := testContext("", map[string][]byte{
		"libcore/Android.bp": []byte(`
				java_library {
						name: "core",
						sdk_version: "none",
						system_modules: "none",
				}`),
	})
	run(t, ctx, config)
}

func TestJavaSdkLibrary(t *testing.T) {
	ctx, _ := testJava(t, `
		droiddoc_template {
			name: "droiddoc-templates-sdk",
			path: ".",
		}
		java_sdk_library {
			name: "foo",
			srcs: ["a.java", "b.java"],
			api_packages: ["foo"],
		}
		java_sdk_library {
			name: "bar",
			srcs: ["a.java", "b.java"],
			api_packages: ["bar"],
		}
		java_library {
			name: "baz",
			srcs: ["c.java"],
			libs: ["foo", "bar"],
			sdk_version: "system_current",
		}
		java_library {
		    name: "qux",
		    srcs: ["c.java"],
		    libs: ["baz"],
		    sdk_version: "system_current",
		}
		`)

	// check the existence of the internal modules
	ctx.ModuleForTests("foo", "android_common")
	ctx.ModuleForTests("foo"+sdkStubsLibrarySuffix, "android_common")
	ctx.ModuleForTests("foo"+sdkStubsLibrarySuffix+sdkSystemApiSuffix, "android_common")
	ctx.ModuleForTests("foo"+sdkStubsLibrarySuffix+sdkTestApiSuffix, "android_common")
	ctx.ModuleForTests("foo"+sdkDocsSuffix, "android_common")
	ctx.ModuleForTests("foo"+sdkDocsSuffix+sdkSystemApiSuffix, "android_common")
	ctx.ModuleForTests("foo"+sdkDocsSuffix+sdkTestApiSuffix, "android_common")
	ctx.ModuleForTests("foo"+sdkXmlFileSuffix, "android_arm64_armv8-a")
	ctx.ModuleForTests("foo.api.public.28", "")
	ctx.ModuleForTests("foo.api.system.28", "")
	ctx.ModuleForTests("foo.api.test.28", "")

	bazJavac := ctx.ModuleForTests("baz", "android_common").Rule("javac")
	// tests if baz is actually linked to the stubs lib
	if !strings.Contains(bazJavac.Args["classpath"], "foo.stubs.system.jar") {
		t.Errorf("baz javac classpath %v does not contain %q", bazJavac.Args["classpath"],
			"foo.stubs.system.jar")
	}
	// ... and not to the impl lib
	if strings.Contains(bazJavac.Args["classpath"], "foo.jar") {
		t.Errorf("baz javac classpath %v should not contain %q", bazJavac.Args["classpath"],
			"foo.jar")
	}
	// test if baz is not linked to the system variant of foo
	if strings.Contains(bazJavac.Args["classpath"], "foo.stubs.jar") {
		t.Errorf("baz javac classpath %v should not contain %q", bazJavac.Args["classpath"],
			"foo.stubs.jar")
	}

	// test if baz has exported SDK lib names foo and bar to qux
	qux := ctx.ModuleForTests("qux", "android_common")
	if quxLib, ok := qux.Module().(*Library); ok {
		sdkLibs := quxLib.ExportedSdkLibs()
		if len(sdkLibs) != 2 || !android.InList("foo", sdkLibs) || !android.InList("bar", sdkLibs) {
			t.Errorf("qux should export \"foo\" and \"bar\" but exports %v", sdkLibs)
		}
	}
}

var compilerFlagsTestCases = []struct {
	in  string
	out bool
}{
	{
		in:  "a",
		out: false,
	},
	{
		in:  "-a",
		out: true,
	},
	{
		in:  "-no-jdk",
		out: false,
	},
	{
		in:  "-no-stdlib",
		out: false,
	},
	{
		in:  "-kotlin-home",
		out: false,
	},
	{
		in:  "-kotlin-home /some/path",
		out: false,
	},
	{
		in:  "-include-runtime",
		out: false,
	},
	{
		in:  "-Xintellij-plugin-root",
		out: false,
	},
}

type mockContext struct {
	android.ModuleContext
	result bool
}

func (ctx *mockContext) PropertyErrorf(property, format string, args ...interface{}) {
	// CheckBadCompilerFlags calls this function when the flag should be rejected
	ctx.result = false
}

func TestCompilerFlags(t *testing.T) {
	for _, testCase := range compilerFlagsTestCases {
		ctx := &mockContext{result: true}
		CheckKotlincFlags(ctx, []string{testCase.in})
		if ctx.result != testCase.out {
			t.Errorf("incorrect output:")
			t.Errorf("     input: %#v", testCase.in)
			t.Errorf("  expected: %#v", testCase.out)
			t.Errorf("       got: %#v", ctx.result)
		}
	}
}

// TODO(jungjw): Consider making this more robust by ignoring path order.
func checkPatchModuleFlag(t *testing.T, ctx *android.TestContext, moduleName string, expected string) {
	variables := ctx.ModuleForTests(moduleName, "android_common").Module().VariablesForTests()
	flags := strings.Split(variables["javacFlags"], " ")
	got := ""
	for _, flag := range flags {
		keyEnd := strings.Index(flag, "=")
		if keyEnd > -1 && flag[:keyEnd] == "--patch-module" {
			got = flag[keyEnd+1:]
			break
		}
	}
	if expected != got {
		t.Errorf("Unexpected patch-module flag for module %q - expected %q, but got %q", moduleName, expected, got)
	}
}

func TestPatchModule(t *testing.T) {
	bp := `
		java_library {
			name: "foo",
			srcs: ["a.java"],
		}

		java_library {
			name: "bar",
			srcs: ["b.java"],
			sdk_version: "none",
			system_modules: "none",
			patch_module: "java.base",
		}

		java_library {
			name: "baz",
			srcs: ["c.java"],
			patch_module: "java.base",
		}
	`

	t.Run("Java language level 8", func(t *testing.T) {
		// Test default javac -source 1.8 -target 1.8
<<<<<<< HEAD
		ctx := testJava(t, bp)
=======
		ctx, _ := testJava(t, bp)
>>>>>>> 0d0e4bb4

		checkPatchModuleFlag(t, ctx, "foo", "")
		checkPatchModuleFlag(t, ctx, "bar", "")
		checkPatchModuleFlag(t, ctx, "baz", "")
	})

	t.Run("Java language level 9", func(t *testing.T) {
		// Test again with javac -source 9 -target 9
		config := testConfig(map[string]string{"EXPERIMENTAL_JAVA_LANGUAGE_LEVEL_9": "true"})
<<<<<<< HEAD
		ctx := testContext(config, bp, nil)
=======
		ctx := testContext(bp, nil)
>>>>>>> 0d0e4bb4
		run(t, ctx, config)

		checkPatchModuleFlag(t, ctx, "foo", "")
		expected := "java.base=.:" + buildDir
		checkPatchModuleFlag(t, ctx, "bar", expected)
		expected = "java.base=" + strings.Join([]string{".", buildDir, moduleToPath("ext"), moduleToPath("framework"), moduleToPath("updatable_media_stubs")}, ":")
		checkPatchModuleFlag(t, ctx, "baz", expected)
	})
}<|MERGE_RESOLUTION|>--- conflicted
+++ resolved
@@ -171,11 +171,8 @@
 		"prebuilts/sdk/Android.bp":                    []byte(`prebuilt_apis { name: "sdk", api_dirs: ["14", "28", "current"],}`),
 
 		"prebuilts/apk/app.apk":        nil,
-<<<<<<< HEAD
-=======
 		"prebuilts/apk/app_arm.apk":    nil,
 		"prebuilts/apk/app_arm64.apk":  nil,
->>>>>>> 0d0e4bb4
 		"prebuilts/apk/app_xhdpi.apk":  nil,
 		"prebuilts/apk/app_xxhdpi.apk": nil,
 
@@ -615,11 +612,7 @@
 }
 
 func TestIncludeSrcs(t *testing.T) {
-<<<<<<< HEAD
-	ctx := testJava(t, `
-=======
-	ctx, _ := testJava(t, `
->>>>>>> 0d0e4bb4
+	ctx, _ := testJava(t, `
 		java_library {
 			name: "foo",
 			srcs: [
@@ -1096,11 +1089,7 @@
 
 	t.Run("Java language level 8", func(t *testing.T) {
 		// Test default javac -source 1.8 -target 1.8
-<<<<<<< HEAD
-		ctx := testJava(t, bp)
-=======
 		ctx, _ := testJava(t, bp)
->>>>>>> 0d0e4bb4
 
 		checkPatchModuleFlag(t, ctx, "foo", "")
 		checkPatchModuleFlag(t, ctx, "bar", "")
@@ -1110,11 +1099,7 @@
 	t.Run("Java language level 9", func(t *testing.T) {
 		// Test again with javac -source 9 -target 9
 		config := testConfig(map[string]string{"EXPERIMENTAL_JAVA_LANGUAGE_LEVEL_9": "true"})
-<<<<<<< HEAD
-		ctx := testContext(config, bp, nil)
-=======
 		ctx := testContext(bp, nil)
->>>>>>> 0d0e4bb4
 		run(t, ctx, config)
 
 		checkPatchModuleFlag(t, ctx, "foo", "")
