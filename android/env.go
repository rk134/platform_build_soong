// Copyright 2015 Google Inc. All rights reserved.
//
// Licensed under the Apache License, Version 2.0 (the "License");
// you may not use this file except in compliance with the License.
// You may obtain a copy of the License at
//
//     http://www.apache.org/licenses/LICENSE-2.0
//
// Unless required by applicable law or agreed to in writing, software
// distributed under the License is distributed on an "AS IS" BASIS,
// WITHOUT WARRANTIES OR CONDITIONS OF ANY KIND, either express or implied.
// See the License for the specific language governing permissions and
// limitations under the License.

package android

import (
	"fmt"
	"os"
	"os/exec"
	"strings"
	"syscall"

	"android/soong/env"
)

// This file supports dependencies on environment variables.  During build manifest generation,
// any dependency on an environment variable is added to a list.  During the singleton phase
// a JSON file is written containing the current value of all used environment variables.
// The next time the top-level build script is run, it uses the soong_env executable to
// compare the contents of the environment variables, rewriting the file if necessary to cause
// a manifest regeneration.

var originalEnv map[string]string
<<<<<<< HEAD
var SoongDelveListen string
var SoongDelvePath string
var SdclangEnv map[string]string
=======
var soongDelveListen string
var soongDelvePath string
var soongDelveEnv []string
>>>>>>> bfae42c1

func init() {
	// Delve support needs to read this environment variable very early, before NewConfig has created a way to
	// access originalEnv with dependencies.  Store the value where soong_build can find it, it will manually
	// ensure the dependencies are created.
	soongDelveListen = os.Getenv("SOONG_DELVE")
	soongDelvePath, _ = exec.LookPath("dlv")

	originalEnv = make(map[string]string)
<<<<<<< HEAD
	SdclangEnv = make(map[string]string)
=======
	soongDelveEnv = []string{}
>>>>>>> bfae42c1
	for _, env := range os.Environ() {
		idx := strings.IndexRune(env, '=')
		if idx != -1 {
			originalEnv[env[:idx]] = env[idx+1:]
<<<<<<< HEAD
			SdclangEnv[env[:idx]] = env[idx+1:]
=======
			if env[:idx] != "SOONG_DELVE" {
				soongDelveEnv = append(soongDelveEnv, env)
			}
>>>>>>> bfae42c1
		}
	}

	// Clear the environment to prevent use of os.Getenv(), which would not provide dependencies on environment
	// variable values.  The environment is available through ctx.Config().Getenv, ctx.Config().IsEnvTrue, etc.
	os.Clearenv()
}

func ReexecWithDelveMaybe() {
	if soongDelveListen == "" {
		return
	}

	if soongDelvePath == "" {
		fmt.Fprintln(os.Stderr, "SOONG_DELVE is set but failed to find dlv")
		os.Exit(1)
	}
	dlvArgv := []string{
		soongDelvePath,
		"--listen=:" + soongDelveListen,
		"--headless=true",
		"--api-version=2",
		"exec",
		os.Args[0],
		"--",
	}
	dlvArgv = append(dlvArgv, os.Args[1:]...)
	os.Chdir(absSrcDir)
	syscall.Exec(soongDelvePath, dlvArgv, soongDelveEnv)
	fmt.Fprintln(os.Stderr, "exec() failed while trying to reexec with Delve")
	os.Exit(1)
}

// getenv checks either os.Getenv or originalEnv so that it works before or after the init()
// function above.  It doesn't add any dependencies on the environment variable, so it should
// only be used for values that won't change.  For values that might change use ctx.Config().Getenv.
func getenv(key string) string {
	if originalEnv == nil {
		return os.Getenv(key)
	} else {
		return originalEnv[key]
	}
}

func EnvSingleton() Singleton {
	return &envSingleton{}
}

type envSingleton struct{}

func (c *envSingleton) GenerateBuildActions(ctx SingletonContext) {
	envDeps := ctx.Config().EnvDeps()

	envFile := PathForOutput(ctx, ".soong.environment")
	if ctx.Failed() {
		return
	}

	data, err := env.EnvFileContents(envDeps)
	if err != nil {
		ctx.Errorf(err.Error())
	}

	err = WriteFileToOutputDir(envFile, data, 0666)
	if err != nil {
		ctx.Errorf(err.Error())
	}

	ctx.AddNinjaFileDeps(envFile.String())
}<|MERGE_RESOLUTION|>--- conflicted
+++ resolved
@@ -32,15 +32,10 @@
 // a manifest regeneration.
 
 var originalEnv map[string]string
-<<<<<<< HEAD
-var SoongDelveListen string
-var SoongDelvePath string
-var SdclangEnv map[string]string
-=======
 var soongDelveListen string
 var soongDelvePath string
 var soongDelveEnv []string
->>>>>>> bfae42c1
+var SdclangEnv map[string]string
 
 func init() {
 	// Delve support needs to read this environment variable very early, before NewConfig has created a way to
@@ -50,22 +45,16 @@
 	soongDelvePath, _ = exec.LookPath("dlv")
 
 	originalEnv = make(map[string]string)
-<<<<<<< HEAD
+	soongDelveEnv = []string{}
 	SdclangEnv = make(map[string]string)
-=======
-	soongDelveEnv = []string{}
->>>>>>> bfae42c1
 	for _, env := range os.Environ() {
 		idx := strings.IndexRune(env, '=')
 		if idx != -1 {
 			originalEnv[env[:idx]] = env[idx+1:]
-<<<<<<< HEAD
-			SdclangEnv[env[:idx]] = env[idx+1:]
-=======
 			if env[:idx] != "SOONG_DELVE" {
 				soongDelveEnv = append(soongDelveEnv, env)
 			}
->>>>>>> bfae42c1
+			SdclangEnv[env[:idx]] = env[idx+1:]
 		}
 	}
 
