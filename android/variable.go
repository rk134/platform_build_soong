--- conflicted
+++ resolved
@@ -205,28 +205,10 @@
 
 	AppsDefaultVersionName *string `json:",omitempty"`
 
-<<<<<<< HEAD
-	Allow_missing_dependencies *bool `json:",omitempty"`
-	Unbundled_build            *bool `json:",omitempty"`
-	Malloc_not_svelte          *bool `json:",omitempty"`
-	Safestack                  *bool `json:",omitempty"`
-	HostStaticBinaries         *bool `json:",omitempty"`
-	Binder32bit                *bool `json:",omitempty"`
-	UseGoma                    *bool `json:",omitempty"`
-	Debuggable                 *bool `json:",omitempty"`
-	Eng                        *bool `json:",omitempty"`
-	Treble_linker_namespaces   *bool `json:",omitempty"`
-	Enforce_vintf_manifest     *bool `json:",omitempty"`
-	Pdk                        *bool `json:",omitempty"`
-	Uml                        *bool `json:",omitempty"`
-	Use_lmkd_stats_log         *bool `json:",omitempty"`
-	Arc                        *bool `json:",omitempty"`
 	Real_hal                   *bool `json:",omitempty"`
 	Qmaa_hal                   *bool `json:",omitempty"`
-	MinimizeJavaDebugInfo      *bool `json:",omitempty"`
 	Device_support_hwfde       *bool `json:",omitempty"`
 	Device_support_hwfde_perf  *bool `json:",omitempty"`
-=======
 	Allow_missing_dependencies       *bool `json:",omitempty"`
 	Unbundled_build                  *bool `json:",omitempty"`
 	Unbundled_build_sdks_from_source *bool `json:",omitempty"`
@@ -244,7 +226,6 @@
 	Use_lmkd_stats_log               *bool `json:",omitempty"`
 	Arc                              *bool `json:",omitempty"`
 	MinimizeJavaDebugInfo            *bool `json:",omitempty"`
->>>>>>> 1f1a131c
 
 	UncompressPrivAppDex             *bool    `json:",omitempty"`
 	ModulesLoadedByPrivilegedModules []string `json:",omitempty"`
