--- conflicted
+++ resolved
@@ -241,7 +241,6 @@
 
 	AppsDefaultVersionName *string `json:",omitempty"`
 
-<<<<<<< HEAD
 	Real_hal                   *bool `json:",omitempty"`
 	Qmaa_hal                   *bool `json:",omitempty"`
 	Device_support_hwfde       *bool `json:",omitempty"`
@@ -269,34 +268,8 @@
 	Enforce_vintf_manifest           *bool `json:",omitempty"`
 	Pdk                              *bool `json:",omitempty"`
 	Uml                              *bool `json:",omitempty"`
-	Use_lmkd_stats_log               *bool `json:",omitempty"`
 	Arc                              *bool `json:",omitempty"`
 	MinimizeJavaDebugInfo            *bool `json:",omitempty"`
-=======
-	Allow_missing_dependencies   *bool `json:",omitempty"`
-	Unbundled_build              *bool `json:",omitempty"`
-	Unbundled_build_apps         *bool `json:",omitempty"`
-	Always_use_prebuilt_sdks     *bool `json:",omitempty"`
-	Skip_boot_jars_check         *bool `json:",omitempty"`
-	Malloc_not_svelte            *bool `json:",omitempty"`
-	Malloc_zero_contents         *bool `json:",omitempty"`
-	Malloc_pattern_fill_contents *bool `json:",omitempty"`
-	Safestack                    *bool `json:",omitempty"`
-	HostStaticBinaries           *bool `json:",omitempty"`
-	Binder32bit                  *bool `json:",omitempty"`
-	UseGoma                      *bool `json:",omitempty"`
-	UseRBE                       *bool `json:",omitempty"`
-	UseRBEJAVAC                  *bool `json:",omitempty"`
-	UseRBER8                     *bool `json:",omitempty"`
-	UseRBED8                     *bool `json:",omitempty"`
-	Debuggable                   *bool `json:",omitempty"`
-	Eng                          *bool `json:",omitempty"`
-	Treble_linker_namespaces     *bool `json:",omitempty"`
-	Enforce_vintf_manifest       *bool `json:",omitempty"`
-	Uml                          *bool `json:",omitempty"`
-	Arc                          *bool `json:",omitempty"`
-	MinimizeJavaDebugInfo        *bool `json:",omitempty"`
->>>>>>> c6aeac78
 
 	Check_elf_files *bool `json:",omitempty"`
 
