--- conflicted
+++ resolved
@@ -85,11 +85,7 @@
 	Dex2oatImageXmx   string        // max heap size for dex2oat for the boot image
 	Dex2oatImageXms   string        // initial heap size for dex2oat for the boot image
 
-<<<<<<< HEAD
-	// If true, downgrade the compiler filter of dexpreopt to "extract" when verify_uses_libraries
-=======
 	// If true, downgrade the compiler filter of dexpreopt to "verify" when verify_uses_libraries
->>>>>>> edc1fc38
 	// check fails, instead of failing the build. This will disable any AOT-compilation.
 	//
 	// The intended use case for this flag is to have a smoother migration path for the Java
